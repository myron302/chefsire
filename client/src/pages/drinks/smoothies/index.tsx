--- conflicted
+++ resolved
@@ -699,18 +699,11 @@
                         </div>
                         <div className="text-xs text-gray-500">Calories</div>
                       </div>
-<<<<<<< HEAD
 
                       <div className="text-center">
                         <div className="flex items-center justify-center gap-1 mb-1">
                           <Clock className="h-4 w-4 text-blue-500" />
                           <span className="text-sm font-bold">{category.avgTime}</span>
-=======
-                      <div className={`text-center p-3 rounded-lg ${category.bgColor}`}>
-                        <div className="flex items-center justify-center gap-1">
-                          <Clock className={`h-4 w-4 ${category.textColor}`} />
-                          <span className={`text-lg font-bold ${category.textColor}`}>{category.avgTime}</span>
->>>>>>> 7ca59d1f
                         </div>
                         <div className="text-xs text-gray-500">Prep Time</div>
                       </div>
