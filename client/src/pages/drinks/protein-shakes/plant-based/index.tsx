import React, { useEffect, useMemo, useRef, useState } from 'react';
import { Link } from 'wouter';
import { Card, CardContent, CardHeader, CardTitle } from "@/components/ui/card";
import { Badge } from "@/components/ui/badge";
import { Button } from "@/components/ui/button";
import { Progress } from "@/components/ui/progress";
import { Input } from "@/components/ui/input";
import {
  Leaf, Heart, Star, Search, ArrowLeft, Sparkles, Wine, Zap, Moon,
  Target, Flame, Apple, Sprout, Dumbbell, ArrowRight, Camera,
  Check, Clipboard, Share2, RotateCcw, X
, Coffee} from 'lucide-react';
import { useDrinks } from '@/contexts/DrinksContext';
import UniversalSearch from '@/components/UniversalSearch';
import RecipeKit, { Measured } from '@/components/recipes/RecipeKit';
import type { RecipeKitHandle } from '@/components/recipes/RecipeKit';

// ---------- Nav data ----------
const otherDrinkHubs = [
  { id: 'smoothies', name: 'Smoothies', icon: Apple, route: '/drinks/smoothies', description: 'Fruit & veggie blends' },
  { id: 'caffeinated', name: 'Caffeinated Drinks', icon: Coffee, route: '/drinks/caffeinated', description: 'Coffee, tea & energy' },
  { id: 'detoxes', name: 'Detox Drinks', icon: Leaf, route: '/drinks/detoxes', description: 'Cleansing & wellness' },
  { id: 'potables', name: 'Potent Potables', icon: Wine, route: '/drinks/potent-potables', description: 'Cocktails (21+)' },
  { id: 'all-drinks', name: 'All Drinks', icon: Sparkles, route: '/drinks', description: 'Browse everything' }
];

const proteinSubcategories = [
  { id: 'whey', name: 'Whey Protein', icon: Zap, path: '/drinks/protein-shakes/whey', description: 'Fast absorption' },
  { id: 'casein', name: 'Casein', icon: Moon, path: '/drinks/protein-shakes/casein', description: 'Slow release' },
  { id: 'collagen', name: 'Collagen', icon: Sparkles, path: '/drinks/protein-shakes/collagen', description: 'Beauty support' },
  { id: 'egg', name: 'Egg Protein', icon: Target, path: '/drinks/protein-shakes/egg', description: 'Complete amino' },
  { id: 'beef', name: 'Beef Protein', icon: Flame, path: '/drinks/protein-shakes/beef', description: 'Natural creatine' }
];

// ---------- Helpers ----------
type Nutrition = { calories: number; protein: number; carbs?: number; fat?: number; fiber?: number };
const m = (amount: number | string, unit: string, item: string, note: string = ''): Measured => ({ amount, unit, item, note });

// Scaling helpers to match Whey/Egg pages
const clamp = (n: number, min = 1, max = 6) => Math.max(min, Math.min(max, n));
const toNiceFraction = (value: number) => {
  const rounded = Math.round(value * 4) / 4;
  const whole = Math.trunc(rounded);
  const frac = Math.round((rounded - whole) * 4);
  const fracMap: Record<number, string> = { 0: '', 1: '1/4', 2: '1/2', 3: '3/4' };
  const fracStr = fracMap[frac];
  if (!whole && fracStr) return fracStr;
  if (whole && fracStr) return `${whole} ${fracStr}`;
  return `${whole}`;
};
const scaleAmount = (baseAmount: number | string, servings: number) => {
  const n = typeof baseAmount === 'number' ? baseAmount : parseFloat(String(baseAmount));
  if (Number.isNaN(n)) return baseAmount;
  return toNiceFraction(n * servings);
};

// ---------- Data ----------
const plantBasedShakes = [
  {
    id: 'plant-1',
    name: 'Pea Power Green Machine',
    description: 'Complete amino acid profile with organic pea protein',
    image: 'https://images.unsplash.com/photo-1610970881699-44a5587cabec?w=400&h=300&fit=crop',
    proteinSource: 'Pea Protein Isolate',
    proteinType: 'pea',
    flavor: 'Vanilla Mint',
    servingSize: '30g',
    nutrition: { calories: 120, protein: 25, carbs: 3, fat: 1, fiber: 2 },
    certifications: ['Organic', 'Non-GMO', 'Vegan', 'Gluten-Free'],
    difficulty: 'Easy',
    prepTime: 2,
    rating: 4.6,
    reviews: 847,
    trending: true,
    featured: true,
    price: 32.99,
    allergenFree: ['Dairy', 'Soy', 'Gluten', 'Nuts'],
    sustainability: 'Carbon Negative',
    fitnessGoal: 'Muscle Building',
    bestTime: 'Post-Workout',
    absorptionTime: '90-120 minutes',
    leucineContent: '2.1g',
    recipe: {
      measurements: [
        m(1, 'scoop (30g)', 'pea protein isolate'),
        m(1, 'cup', 'unsweetened almond milk'),
        m(1, 'cup', 'spinach, loosely packed'),
        m(0.5, 'frozen banana', 'banana'),
        m(0.5, 'tsp', 'pure vanilla extract'),
        m(2, 'leaves', 'fresh mint', 'or 1–2 drops mint extract'),
        m(1, 'tsp', 'MCT oil', 'optional'),
        m(4, 'ice cubes', 'ice'),
      ],
      directions: [
        'Add liquids first, then powders, then solids.',
        'Blend 40–60 seconds until silky; add ice to thicken.',
        'Taste and adjust mint/vanilla; serve cold.'
      ]
    }
  },
  {
    id: 'plant-2',
    name: 'Hemp Heart Hero',
    description: 'Omega-rich hemp protein with natural nutty flavor',
    proteinSource: 'Hemp Protein Powder',
    proteinType: 'hemp',
    flavor: 'Natural Nutty',
    servingSize: '30g',
    nutrition: { calories: 110, protein: 20, carbs: 4, fat: 3, fiber: 8 },
    certifications: ['Organic', 'Raw', 'Vegan', 'Non-GMO'],
    difficulty: 'Easy',
    prepTime: 2,
    rating: 4.4,
    reviews: 623,
    trending: false,
    featured: true,
    price: 29.99,
    allergenFree: ['Dairy', 'Soy', 'Gluten'],
    sustainability: 'Regenerative',
    fitnessGoal: 'General Wellness',
    bestTime: 'Morning',
    absorptionTime: '90-120 minutes',
    leucineContent: '1.8g',
    recipe: {
      measurements: [
        m(1, 'scoop (30g)', 'hemp protein'),
        m(1, 'cup', 'oat milk'),
        m(1, 'tbsp', 'chia seeds'),
        m(1, 'tsp', 'maple syrup', 'optional'),
        m(0.25, 'tsp', 'cinnamon'),
        m(4, 'ice cubes', 'ice'),
      ],
      directions: [
        'Soak chia in oat milk for 5 minutes (optional thicker body).',
        'Blend with hemp protein, cinnamon, sweetener, and ice.',
        'Pulse to desired texture.'
      ]
    }
  },
  {
    id: 'plant-3',
    name: 'Rice & Quinoa Complete',
    description: 'Hypoallergenic blend with ancient grains',
    proteinSource: 'Brown Rice + Quinoa',
    proteinType: 'rice-quinoa',
    flavor: 'Chocolate Cacao',
    servingSize: '32g',
    nutrition: { calories: 125, protein: 24, carbs: 5, fat: 1, fiber: 3 },
    certifications: ['Organic', 'Fair Trade', 'Vegan', 'Sprouted'],
    difficulty: 'Easy',
    prepTime: 3,
    rating: 4.5,
    reviews: 734,
    trending: true,
    featured: false,
    price: 34.99,
    allergenFree: ['Dairy', 'Soy', 'Gluten', 'Nuts', 'Legumes'],
    sustainability: 'Water Efficient',
    fitnessGoal: 'Weight Management',
    bestTime: 'Meal Replacement',
    absorptionTime: '90-120 minutes',
    leucineContent: '2.0g',
    recipe: {
      measurements: [
        m(1, 'scoop (32g)', 'rice–quinoa protein'),
        m(1, 'cup', 'unsweetened almond milk'),
        m(1, 'tbsp', 'raw cacao powder'),
        m(1, 'tsp', 'coconut sugar', 'or monk fruit to taste'),
        m(0.5, 'tsp', 'vanilla extract'),
        m(1, 'pinch', 'sea salt'),
        m(5, 'ice cubes', 'ice'),
      ],
      directions: [
        'Combine all; blend until creamy.',
        'Add extra cacao or sweetener to taste.'
      ]
    }
  },
  {
    id: 'plant-4',
    name: 'Soy Supreme Classic',
    description: 'Traditional complete protein with all essential amino acids',
    proteinSource: 'Soy Protein Isolate',
    proteinType: 'soy',
    flavor: 'Strawberry Vanilla',
    servingSize: '28g',
    nutrition: { calories: 105, protein: 25, carbs: 2, fat: 0.5, fiber: 1 },
    certifications: ['Non-GMO', 'Vegan', 'Organic'],
    difficulty: 'Easy',
    prepTime: 2,
    rating: 4.3,
    reviews: 956,
    trending: false,
    featured: true,
    price: 28.99,
    allergenFree: ['Dairy', 'Gluten', 'Nuts'],
    sustainability: 'Nitrogen Fixing',
    fitnessGoal: 'Muscle Building',
    bestTime: 'Post-Workout',
    absorptionTime: '90-120 minutes',
    leucineContent: '2.2g',
    recipe: {
      measurements: [
        m(1, 'scoop (28g)', 'soy protein isolate'),
        m(1, 'cup', 'soy milk or almond milk'),
        m(0.5, 'cup', 'frozen strawberries'),
        m(0.5, 'tsp', 'vanilla extract'),
        m(1, 'tsp', 'honey or stevia to taste'),
        m(4, 'ice cubes', 'ice'),
      ],
      directions: [
        'Blend milk + protein first 10 seconds.',
        'Add strawberries, vanilla, sweetener; blend smooth.'
      ]
    }
  },
  {
    id: 'plant-5',
    name: 'Pumpkin Seed Power',
    description: 'Mineral-rich protein from organic pumpkin seeds',
    proteinSource: 'Pumpkin Seed Protein',
    proteinType: 'seed',
    flavor: 'Cinnamon Spice',
    servingSize: '30g',
    nutrition: { calories: 115, protein: 18, carbs: 6, fat: 2, fiber: 4 },
    certifications: ['Organic', 'Raw', 'Vegan', 'Sprouted'],
    difficulty: 'Easy',
    prepTime: 2,
    rating: 4.2,
    reviews: 445,
    trending: false,
    featured: false,
    price: 36.99,
    allergenFree: ['Dairy', 'Soy', 'Gluten', 'Nuts', 'Legumes'],
    sustainability: 'Upcycled',
    fitnessGoal: 'General Wellness',
    bestTime: 'Afternoon',
    absorptionTime: '90-120 minutes',
    leucineContent: '1.6g',
    recipe: {
      measurements: [
        m(1, 'scoop (30g)', 'pumpkin seed protein'),
        m(1, 'cup', 'cashew milk or water'),
        m(0.5, 'tsp', 'Ceylon cinnamon'),
        m(0.125, 'tsp', 'fresh nutmeg', 'optional'),
        m(1, 'tsp', 'monk fruit or maple syrup'),
        m(4, 'ice cubes', 'ice'),
      ],
      directions: [
        'Blend all until frothy; spice to taste.',
        'Great warm: gently heat milk first, then blend briefly.'
      ]
    }
  },
  {
    id: 'plant-6',
    name: 'Algae Omega Fusion',
    description: 'Spirulina and chlorella for complete nutrition',
    proteinSource: 'Spirulina + Chlorella',
    proteinType: 'algae',
    flavor: 'Tropical Green',
    servingSize: '25g',
    nutrition: { calories: 95, protein: 16, carbs: 8, fat: 1, fiber: 2 },
    certifications: ['Organic', 'Raw', 'Vegan', 'Superfood'],
    difficulty: 'Medium',
    prepTime: 3,
    rating: 4.1,
    reviews: 367,
    trending: true,
    featured: false,
    price: 42.99,
    allergenFree: ['Dairy', 'Soy', 'Gluten', 'Nuts', 'Legumes'],
    sustainability: 'Ocean Positive',
    fitnessGoal: 'Detox',
    bestTime: 'Morning',
    absorptionTime: '90-120 minutes',
    leucineContent: '1.4g',
    recipe: {
      measurements: [
        m(2, 'tbsp (~25g)', 'algae protein blend (spirulina/chlorella)'),
        m(0.75, 'cup', 'coconut water'),
        m(0.25, 'cup', 'frozen pineapple'),
        m(0.5, 'banana', 'ripe'),
        m(1, 'tsp', 'lime juice'),
        m(5, 'ice cubes', 'ice'),
      ],
      directions: [
        'Blend until bright green and smooth.',
        'Add extra pineapple if you prefer sweeter.'
      ]
    }
  },
  {
    id: 'plant-7',
    name: 'Matcha Pea Energizer',
    description: 'Clean caffeine + pea protein for focused energy',
    proteinSource: 'Pea Protein Isolate',
    proteinType: 'pea',
    flavor: 'Matcha Vanilla',
    servingSize: '30g',
    nutrition: { calories: 140, protein: 26, carbs: 6, fat: 2, fiber: 2 },
    certifications: ['Vegan', 'Non-GMO', 'Gluten-Free'],
    difficulty: 'Easy',
    prepTime: 3,
    rating: 4.7,
    reviews: 512,
    trending: true,
    featured: true,
    price: 33.99,
    allergenFree: ['Dairy', 'Soy', 'Gluten', 'Nuts'],
    sustainability: 'Carbon Neutral',
    fitnessGoal: 'General Wellness',
    bestTime: 'Morning',
    absorptionTime: '90-120 minutes',
    leucineContent: '2.1g',
    recipe: {
      measurements: [
        m(1, 'scoop (30g)', 'pea protein'),
        m(1, 'tsp', 'matcha powder'),
        m(1, 'cup', 'unsweetened almond milk'),
        m(1, 'whole', 'Medjool date', 'pitted (or 1 tsp honey)'),
        m(0.5, 'tsp', 'vanilla extract'),
        m(4, 'ice cubes', 'ice'),
      ],
      directions: [
        'Blend milk + matcha first to fully disperse.',
        'Add remaining, blend until smooth.'
      ]
    }
  },
  {
    id: 'plant-8',
    name: 'PB Oat Recovery',
    description: 'Comfort classic with oats and peanut butter',
    proteinSource: 'Oat + Peanut',
    proteinType: 'seed',
    flavor: 'Peanut Butter',
    servingSize: '35g',
    nutrition: { calories: 260, protein: 24, carbs: 20, fat: 9, fiber: 5 },
    certifications: ['Vegan', 'Non-GMO'],
    difficulty: 'Easy',
    prepTime: 2,
    rating: 4.6,
    reviews: 389,
    trending: false,
    featured: false,
    price: 27.99,
    allergenFree: ['Dairy', 'Soy', 'Gluten'],
    sustainability: 'Low Water',
    fitnessGoal: 'Muscle Building',
    bestTime: 'Post-Workout',
    absorptionTime: '90-120 minutes',
    leucineContent: '2.0g',
    recipe: {
      measurements: [
        m(1, 'scoop (30–35g)', 'plant protein (neutral)'),
        m(1, 'cup', 'oat milk'),
        m(1, 'tbsp', 'natural peanut butter'),
        m(0.5, 'banana', 'ripe, frozen preferred'),
        m(0.5, 'tsp', 'vanilla extract'),
        m(1, 'pinch', 'sea salt'),
        m(4, 'ice cubes', 'ice'),
      ],
      directions: [
        'Blend until creamy; add splash of milk if too thick.',
        'Top with oat crumble or cacao nibs (optional).'
      ]
    }
  },
  {
    id: 'plant-9',
    name: 'Berry Antioxidant Blend',
    description: 'Polyphenol-rich berries with rice–quinoa protein',
    proteinSource: 'Rice + Quinoa',
    proteinType: 'rice-quinoa',
    flavor: 'Mixed Berry',
    servingSize: '32g',
    nutrition: { calories: 180, protein: 24, carbs: 22, fat: 2, fiber: 6 },
    certifications: ['Vegan', 'Gluten-Free'],
    difficulty: 'Easy',
    prepTime: 3,
    rating: 4.5,
    reviews: 271,
    trending: true,
    featured: false,
    price: 31.99,
    allergenFree: ['Dairy', 'Soy', 'Nuts* (swap milk if needed)'],
    sustainability: 'Water Efficient',
    fitnessGoal: 'Weight Management',
    bestTime: 'Snack',
    absorptionTime: '90-120 minutes',
    leucineContent: '2.0g',
    recipe: {
      measurements: [
        m(1, 'scoop (32g)', 'rice–quinoa protein'),
        m(0.75, 'cup', 'almond milk'),
        m(0.75, 'cup', 'frozen mixed berries'),
        m(1, 'tbsp', 'ground flaxseed'),
        m(1, 'tsp', 'honey or agave', 'optional'),
        m(4, 'ice cubes', 'ice'),
      ],
      directions: [
        'Blend milk + protein first; add berries + flax.',
        'Pulse to keep texture or blend fully smooth.'
      ]
    }
  },
  {
    id: 'plant-10',
    name: 'Golden Turmeric Hemp',
    description: 'Anti-inflammatory golden milk meets hemp protein',
    proteinSource: 'Hemp Protein',
    proteinType: 'hemp',
    flavor: 'Golden Spice',
    servingSize: '30g',
    nutrition: { calories: 170, protein: 21, carbs: 12, fat: 5, fiber: 7 },
    certifications: ['Vegan', 'Non-GMO', 'Gluten-Free'],
    difficulty: 'Easy',
    prepTime: 3,
    rating: 4.4,
    reviews: 198,
    trending: false,
    featured: true,
    price: 30.99,
    allergenFree: ['Dairy', 'Soy', 'Gluten', 'Nuts'],
    sustainability: 'Regenerative',
    fitnessGoal: 'General Wellness',
    bestTime: 'Evening',
    absorptionTime: '90-120 minutes',
    leucineContent: '1.8g',
    recipe: {
      measurements: [
        m(1, 'scoop (30g)', 'hemp protein'),
        m(1, 'cup', 'coconut milk (light)'),
        m(0.5, 'tsp', 'ground turmeric'),
        m(0.25, 'tsp', 'ground ginger'),
        m(1, 'pinch', 'black pepper', 'bioavailability'),
        m(1, 'tsp', 'maple syrup', 'to taste'),
        m(4, 'ice cubes', 'ice'),
      ],
      directions: [
        'Blend all; for latte vibe, warm milk first and blend briefly.',
        'Adjust sweetness/spice to taste.'
      ]
    }
  }
];

// meta cards
const proteinTypes = [
  { id: 'pea', name: 'Pea Protein', description: 'Complete amino acid profile, easy digestion', icon: Sprout, color: 'text-green-600', benefits: ['Complete Protein', 'BCAA Rich', 'Iron Source', 'Allergen-Free'], digestibility: 98 },
  { id: 'hemp', name: 'Hemp Protein', description: 'Omega fatty acids with complete nutrition', icon: Leaf, color: 'text-emerald-600', benefits: ['Omega 3&6', 'High Fiber', 'Magnesium', 'Heart Health'], digestibility: 87 },
  { id: 'rice-quinoa', name: 'Rice & Quinoa', description: 'Hypoallergenic ancient grain blend', icon: Apple, color: 'text-amber-600', benefits: ['Hypoallergenic', 'Ancient Grains', 'Complete Amino', 'Gentle'], digestibility: 94 },
  { id: 'soy', name: 'Soy Protein', description: 'Traditional complete protein powerhouse', icon: Target, color: 'text-blue-600', benefits: ['Complete Protein', 'Fast Absorption', 'Isoflavones', 'Proven'], digestibility: 100 }
];

const fitnessGoals = [
  { id: 'muscle-building', name: 'Muscle Building', description: 'High protein for lean mass gains', icon: Dumbbell, color: 'bg-red-500', recommendedIntake: '25-30g protein', timing: 'Post-workout within 30 minutes' },
  { id: 'weight-management', name: 'Weight Management', description: 'Balanced nutrition for healthy weight', icon: Target, color: 'bg-blue-500', recommendedIntake: '20-25g protein', timing: 'Between meals or meal replacement' },
  { id: 'general-wellness', name: 'General Wellness', description: 'Daily nutrition and vitality', icon: Leaf, color: 'bg-green-500', recommendedIntake: '15-20g protein', timing: 'Morning or afternoon' },
  { id: 'detox', name: 'Detox & Cleanse', description: 'Cleansing and alkalizing support', icon: Sparkles, color: 'bg-purple-500', recommendedIntake: '10-15g protein', timing: 'Morning on empty stomach' }
];

export default function PlantBasedProteinPage() {
  const {
    addToFavorites,
    isFavorite,
    addToRecentlyViewed,
    userProgress,
    addPoints,
    incrementDrinksMade
  } = useDrinks();

  const [activeTab, setActiveTab] = useState<'browse'|'protein-types'|'goals'|'featured'>('browse');
  const [selectedProteinType, setSelectedProteinType] = useState('');
  const [selectedGoal, setSelectedGoal] = useState('');
  const [selectedAllergen, setSelectedAllergen] = useState('');
  const [searchQuery, setSearchQuery] = useState('');
  const [sortBy, setSortBy] = useState<'rating'|'protein'|'price'|'calories'>('rating');
  const [showUniversalSearch, setShowUniversalSearch] = useState(false);
  const [selectedRecipe, setSelectedRecipe] = useState<any | null>(null);
  const [showKit, setShowKit] = useState(false);
  const [servingsById, setServingsById] = useState<Record<string, number>>({});
  const [metricFlags, setMetricFlags] = useState<Record<string, boolean>>({});

  // RecipeKit refs
  const kitRefs = useRef<Record<string, RecipeKitHandle | null>>({});

  // deep-link (?id=plant-7) — scroll card into view
  useEffect(() => {
    const params = new URLSearchParams(window.location.search);
    const id = params.get('id');
    if (id) {
      const el = document.getElementById(`card-${id}`);
      if (el) el.scrollIntoView({ behavior: 'smooth', block: 'center' });
    }
  }, []);

  const handleSharePage = async () => {
    const shareData = {
      title: 'Plant-Based Protein',
      text: 'Explore plant-based protein options, types, and benefits.',
      url: typeof window !== 'undefined' ? window.location.href : ''
    };
    try {
      if (navigator.share) {
        await navigator.share(shareData);
      } else {
        await navigator.clipboard.writeText(`${shareData.title}\n${shareData.text}\n${shareData.url}`);
        alert('Link copied to clipboard!');
      }
    } catch {
      try {
        await navigator.clipboard.writeText(`${shareData.title}\n${shareData.text}\n${shareData.url}`);
        alert('Link copied to clipboard!');
      } catch {
        alert('Unable to share on this device.');
      }
    }
  };

  const handleShareShake = async (shake: any, servingsOverride?: number) => {
    const url = typeof window !== 'undefined' ? window.location.href : '';
    const servings = servingsOverride ?? servingsById[shake.id] ?? (shake.recipe?.servings || 1);
    const preview = (shake?.recipe?.measurements || [])
      .slice(0, 4)
      .map((r: Measured) => {
        const scaled =
          typeof r.amount === 'number'
            ? `${scaleAmount(r.amount, servings)} ${r.unit}`
            : `${r.amount} ${r.unit}`;
        return `${scaled} ${r.item}`;
      })
      .join(' · ');
    const text = `${shake.name} • ${shake.flavor} • ${shake.proteinSource}\n${preview || (shake.ingredients?.slice(0,4)?.join(', ') ?? '')}`;
    const shareData = { title: shake.name, text, url };
    try {
      if (navigator.share) {
        await navigator.share(shareData);
      } else {
        await navigator.clipboard.writeText(`${shake.name}\n${text}\n${url}`);
        alert('Recipe copied to clipboard!');
      }
    } catch {
      try {
        await navigator.clipboard.writeText(`${shake.name}\n${text}\n${url}`);
        alert('Recipe copied to clipboard!');
      } catch {
        alert('Unable to share on this device.');
      }
    }
  };

  const openRecipeModal = (recipe: any) => {
    setSelectedRecipe(recipe);
    setShowKit(true);
  };

  const handleCompleteRecipe = () => {
    if (selectedRecipe) {
      const drinkData = {
        id: selectedRecipe.id,
        name: selectedRecipe.name,
        category: 'protein-shakes' as const,
        description: selectedRecipe.description,
        ingredients: selectedRecipe.recipe?.measurements?.map((x: Measured) => `${x.amount} ${x.unit} ${x.item}`) || [],
        nutrition: selectedRecipe.nutrition,
        difficulty: selectedRecipe.difficulty as 'Easy' | 'Medium' | 'Hard',
        prepTime: selectedRecipe.prepTime,
        rating: selectedRecipe.rating,
        fitnessGoal: selectedRecipe.fitnessGoal,
        bestTime: selectedRecipe.bestTime
      };
      addToRecentlyViewed(drinkData);
      incrementDrinksMade();
      addPoints(25);
    }
    setShowKit(false);
    setSelectedRecipe(null);
  };

  const getFilteredShakes = () => {
    let filtered = plantBasedShakes.filter(shake => {
      const matchesSearch =
        shake.name.toLowerCase().includes(searchQuery.toLowerCase()) ||
        shake.description.toLowerCase().includes(searchQuery.toLowerCase());
      const matchesType = !selectedProteinType || shake.proteinType === selectedProteinType;
      const matchesGoal = !selectedGoal || shake.fitnessGoal.toLowerCase().includes(selectedGoal.toLowerCase());
      const matchesAllergen =
        !selectedAllergen ||
        (shake.allergenFree || []).some((a: string) => (a || '').toLowerCase().includes(selectedAllergen.toLowerCase()));
      return matchesSearch && matchesType && matchesGoal && matchesAllergen;
    });

    filtered.sort((a, b) => {
      switch (sortBy) {
        case 'rating': return (b.rating || 0) - (a.rating || 0);
        case 'protein': return (b.nutrition.protein || 0) - (a.nutrition.protein || 0);
        case 'price': return (a.price || 0) - (b.price || 0);
        case 'calories': return (a.nutrition.calories || 0) - (b.nutrition.calories || 0);
        default: return 0;
      }
    });

    return filtered;
  };

  const filteredShakes = getFilteredShakes();
  const featuredShakes = plantBasedShakes.filter(shake => shake.featured);

  return (
    <div className="min-h-screen bg-gradient-to-br from-green-50 via-white to-emerald-50">
      {/* Universal Search Modal */}
      {showUniversalSearch && (
        <div className="fixed inset-0 bg-black/50 z-50 flex items-start justify-center pt-20" onClick={() => setShowUniversalSearch(false)}>
          <div className="bg-white rounded-lg shadow-xl w-full max-w-4xl mx-4 max-h-[80vh] overflow-y-auto" onClick={(e) => e.stopPropagation()}>
            <div className="sticky top-0 bg-white border-b border-gray-200 p-4 flex items-center justify-between z-10">
              <h2 className="text-lg font-semibold">Search All Drinks</h2>
              <Button variant="ghost" size="sm" onClick={() => setShowUniversalSearch(false)}>
                <X className="h-4 w-4" />
              </Button>
            </div>
            <div className="p-4">
              <UniversalSearch onClose={() => setShowUniversalSearch(false)} />
            </div>
          </div>
        </div>
      )}

      {/* RecipeKit Modal */}
      {selectedRecipe && (
        <RecipeKit
          open={showKit}
          onClose={() => { setShowKit(false); setSelectedRecipe(null); }}
          accent="green"
          pointsReward={25}
          onComplete={handleCompleteRecipe}
          item={{
            id: selectedRecipe.id,
            name: selectedRecipe.name,
            prepTime: selectedRecipe.prepTime,
            directions: selectedRecipe.recipe?.directions || [],
            measurements: selectedRecipe.recipe?.measurements || [],
            baseNutrition: selectedRecipe.nutrition || {},
            defaultServings: servingsById[selectedRecipe.id] ?? selectedRecipe.recipe?.servings ?? 1
          }}
        />
      )}

      {/* UNIFORM HERO SECTION */}
      <div className="bg-gradient-to-r from-green-600 via-emerald-600 to-teal-600 text-white py-12 px-6 rounded-xl shadow-2xl">
        <div className="max-w-7xl mx-auto">
          <Link href="/drinks">
            <Button variant="ghost" className="text-white mb-4 hover:bg-white/20">
              <ArrowLeft className="mr-2 h-4 w-4" />
              Back to Drinks Hub
            </Button>
          </Link>

          <div className="flex items-center gap-4 mb-6">
            <div className="p-4 bg-white/20 rounded-2xl backdrop-blur">
              <Leaf className="h-12 w-12" />
            </div>
            <div>
              <h1 className="text-4xl md:text-5xl font-bold mb-2">Plant-Based Protein</h1>
              <p className="text-xl text-green-100">Vegan-friendly protein for sustainable muscle building</p>
            </div>
          </div>

          <div className="grid grid-cols-2 md:grid-cols-4 gap-4">
            <Card className="bg-white/10 backdrop-blur border-white/20 hover:bg-white/20 transition-all">
              <CardContent className="p-4 text-center">
                <Leaf className="h-8 w-8 mx-auto mb-2 text-green-300" />
                <div className="text-2xl font-bold">6</div>
                <div className="text-sm text-green-100">Recipes</div>
              </CardContent>
            </Card>

            <Card className="bg-white/10 backdrop-blur border-white/20 hover:bg-white/20 transition-all">
              <CardContent className="p-4 text-center">
                <Target className="h-8 w-8 mx-auto mb-2 text-emerald-300" />
                <div className="text-2xl font-bold">25g</div>
                <div className="text-sm text-green-100">Avg Protein</div>
              </CardContent>
            </Card>

            <Card className="bg-white/10 backdrop-blur border-white/20 hover:bg-white/20 transition-all">
              <CardContent className="p-4 text-center">
                <Star className="h-8 w-8 mx-auto mb-2 text-yellow-400" />
                <div className="text-2xl font-bold">Level {userProgress.level}</div>
                <div className="text-sm text-green-100">{userProgress.totalPoints} XP</div>
              </CardContent>
            </Card>

            <Card className="bg-white/10 backdrop-blur border-white/20 hover:bg-white/20 transition-all">
              <CardContent className="p-4 text-center">
                <Sprout className="h-8 w-8 mx-auto mb-2 text-teal-300" />
                <div className="text-2xl font-bold">{userProgress.totalDrinksMade}</div>
                <div className="text-sm text-green-100">Shakes Made</div>
              </CardContent>
            </Card>
          </div>
        </div>
      </div>

      {/* Content */}
      <div className="max-w-7xl mx-auto px-4 sm:px-6 lg:px-8 py-8">
        {/* Cross-Hub Navigation */}
        <Card className="bg-gradient-to-r from-indigo-50 to-purple-50 border-indigo-200 mb-6">
          <CardContent className="p-4">
            <h3 className="text-sm font-semibold text-gray-700 mb-3">Explore Other Drink Categories</h3>
            <div className="grid grid-cols-1 md:grid-cols-4 gap-3">
              {otherDrinkHubs.map((hub) => {
                const Icon = hub.icon;
                return (
                  <Link key={hub.id} href={hub.route}>
                    <Button variant="outline" className="w-full justify-start hover:bg-blue-50 hover:border-blue-300">
                      <Icon className="h-4 w-4 mr-2 text-blue-600" />
                      <div className="text-left flex-1">
                        <div className="font-medium text-sm">{hub.name}</div>
                        <div className="text-xs text-gray-500">{hub.description}</div>
                      </div>
                      <ArrowRight className="h-3 w-3 ml-auto" />
                    </Button>
                  </Link>
                );
              })}
            </div>
          </CardContent>
        </Card>

        {/* Sister Subpages */}
        <Card className="bg-gradient-to-r from-green-50 to-emerald-50 border-green-200 mb-6">
          <CardContent className="p-4">
            <h3 className="text-sm font-semibold text-gray-700 mb-3">Other Protein Types</h3>
            <div className="grid grid-cols-1 md:grid-cols-5 gap-3">
              {proteinSubcategories.map((subcategory) => {
                const Icon = subcategory.icon;
                return (
                  <Link key={subcategory.id} href={subcategory.path}>
                    <Button variant="outline" className="w-full justify-start hover:bg-green-50 hover:border-green-300">
                      <Icon className="h-4 w-4 mr-2 text-green-600" />
                      <div className="text-left flex-1">
                        <div className="font-medium text-sm">{subcategory.name}</div>
                        <div className="text-xs text-gray-500">{subcategory.description}</div>
                      </div>
                      <ArrowRight className="h-3 w-3 ml-auto" />
                    </Button>
                  </Link>
                );
              })}
            </div>
          </CardContent>
        </Card>

        {/* Quick Stats */}
        <div className="grid grid-cols-2 md:grid-cols-4 gap-4 mb-8">
          <Card><CardContent className="p-4 text-center"><div className="text-2xl font-bold text-green-600">21g</div><div className="text-sm text-gray-600">Avg Protein</div></CardContent></Card>
          <Card><CardContent className="p-4 text-center"><div className="text-2xl font-bold text-blue-600">0mg</div><div className="text-sm text-gray-600">Cholesterol</div></CardContent></Card>
          <Card><CardContent className="p-4 text-center"><div className="text-2xl font-bold text-purple-600">100%</div><div className="text-sm text-gray-600">Plant-Based</div></CardContent></Card>
          <Card><CardContent className="p-4 text-center"><div className="text-2xl font-bold text-emerald-600">{plantBasedShakes.length}</div><div className="text-sm text-gray-600">Protein Options</div></CardContent></Card>
        </div>

        {/* Tabs */}
        <div className="flex flex-col sm:flex-row items-stretch sm:items-center gap-1 mb-6 bg-gray-100 rounded-lg p-1">
          {[
            { id: 'browse', label: 'Browse All', icon: Search },
            { id: 'protein-types', label: 'Protein Types', icon: Leaf },
            { id: 'goals', label: 'By Goal', icon: Target },
            { id: 'featured', label: 'Featured', icon: Star }
          ].map((tab: any) => {
            const Icon = tab.icon;
            return (
              <Button
                key={tab.id}
                variant="ghost"
                onClick={() => setActiveTab(tab.id)}
<<<<<<< HEAD
                className={`flex-1 ${activeTab === tab.id ? 'bg-white shadow-sm text-gray-900 hover:bg-white hover:text-gray-900' : ''}`}
=======
                className={`flex-1 ${activeTab === tab.id ? 'bg-green-500 shadow-sm !text-white hover:!text-white hover:bg-green-600' : ''}`}
>>>>>>> 9a5f317a
              >
                <Icon className="h-4 w-4 mr-2" />
                {tab.label}
              </Button>
            );
          })}
        </div>

        {/* Browse */}
        {activeTab === 'browse' && (
          <div>
            {/* Filters */}
            <div className="flex flex-col md:flex-row gap-4 mb-6">
              <div className="flex-1 relative">
                <Search className="absolute left-3 top-1/2 -translate-y-1/2 text-gray-400 h-5 w-5" />
                <Input
                  placeholder="Search plant-based proteins..."
                  value={searchQuery}
                  onChange={(e) => setSearchQuery(e.target.value)}
                  className="pl-10 h-12 text-base"
                />
              </div>

              <div className="flex flex-col sm:flex-row gap-3 sm:gap-2">
                <select className="px-4 py-3 border border-gray-300 rounded-md text-base sm:text-sm whitespace-nowrap" value={selectedProteinType} onChange={(e) => setSelectedProteinType(e.target.value)}>
                  <option value="">All Protein Types</option>
                  {proteinTypes.map(type => (<option key={type.id} value={type.id}>{type.name}</option>))}
                </select>
                <select className="px-4 py-3 border border-gray-300 rounded-md text-base sm:text-sm whitespace-nowrap" value={selectedGoal} onChange={(e) => setSelectedGoal(e.target.value)}>
                  <option value="">All Goals</option>
                  {fitnessGoals.map(goal => (<option key={goal.id} value={goal.name}>{goal.name}</option>))}
                </select>
                <select className="px-4 py-3 border border-gray-300 rounded-md text-base sm:text-sm whitespace-nowrap" value={selectedAllergen} onChange={(e) => setSelectedAllergen(e.target.value)}>
                  <option value="">All Allergen-Free</option>
                  <option value="Dairy">Dairy-Free</option>
                  <option value="Soy">Soy-Free</option>
                  <option value="Gluten">Gluten-Free</option>
                  <option value="Nuts">Nut-Free</option>
                </select>
                <select className="px-4 py-3 border border-gray-300 rounded-md text-base sm:text-sm whitespace-nowrap" value={sortBy} onChange={(e) => setSortBy(e.target.value as any)}>
                  <option value="rating">Sort by Rating</option>
                  <option value="protein">Sort by Protein</option>
                  <option value="price">Sort by Price</option>
                  <option value="calories">Sort by Calories</option>
                </select>
              </div>
            </div>

            {/* Cards */}
            <div className="grid grid-cols-1 md:grid-cols-2 lg:grid-cols-3 gap-6">
              {filteredShakes.map(shake => {
                const useMetric = !!metricFlags[shake.id];
                const servings = servingsById[shake.id] ?? (shake.recipe?.servings || 1);

                return (
                  <Card key={shake.id} id={`card-${shake.id}`} className="hover:shadow-lg transition-shadow">
                    <CardHeader className="pb-2">
                      <div className="flex items-start justify-between">
                        <div className="md:max-w-3xl md:flex-1">
                          <CardTitle className="text-lg mb-1">{shake.name}</CardTitle>
                          <p className="text-sm text-gray-600 mb-2">{shake.description}</p>
                        </div>
                        <Button
                          variant="ghost"
                          size="sm"
                          onClick={() => addToFavorites({
                            id: shake.id,
                            name: shake.name,
                            category: 'protein-shakes',
                            description: shake.description,
                            ingredients: shake.recipe?.measurements?.map(m => m.item) ?? [],
                            nutrition: shake.nutrition,
                            difficulty: shake.difficulty,
                            prepTime: shake.prepTime,
                            rating: shake.rating,
                            fitnessGoal: shake.fitnessGoal,
                            bestTime: shake.bestTime
                          })}
                          className="text-gray-400 hover:text-red-500"
                        >
                          <Heart className={`h-4 w-4 ${isFavorite(shake.id) ? 'fill-red-500 text-red-500' : ''}`} />
                        </Button>
                      </div>

                      <div className="flex items-center gap-2 mb-3">
                        <Badge className="bg-green-100 text-green-800">{shake.proteinSource}</Badge>
                        <Badge variant="outline">{shake.flavor}</Badge>
                        {shake.trending && <Badge className="bg-red-100 text-red-800">Trending</Badge>}
                      </div>
                    </CardHeader>

                    <CardContent>
                      {/* Nutrition */}
                      <div className="grid grid-cols-4 gap-2 mb-4 text-center text-sm">
                        <div><div className="text-xl font-bold text-green-600">{shake.nutrition.protein}g</div><div className="text-gray-500">Protein</div></div>
                        <div><div className="text-xl font-bold text-blue-600">{shake.nutrition.calories}</div><div className="text-gray-500">Cal</div></div>
                        <div><div className="text-xl font-bold text-purple-600">{shake.nutrition.fiber ?? '—'}{shake.nutrition.fiber ? 'g':''}</div><div className="text-gray-500">Fiber</div></div>
                        <div><div className="text-xl font-bold text-amber-600">${shake.price}</div><div className="text-gray-500">Price</div></div>
                      </div>

                      {/* MOVED: Rating and Difficulty just above recipe box */}
                      <div className="flex items-center justify-between mb-3">
                        <div className="flex items-center gap-1">
                          <Star className="h-4 w-4 text-yellow-400 fill-current" />
                          <span className="font-medium">{shake.rating}</span>
                          <span className="text-gray-500 text-sm">({shake.reviews})</span>
                        </div>
                        <Badge variant="outline">{shake.difficulty}</Badge>
                      </div>

                      {/* Compact measured recipe preview + inline actions (Whey/Egg pattern) */}
                      {shake.recipe?.measurements && (
                        <div className="mb-4 bg-gray-50 border border-gray-200 rounded-lg p-3">
                          <div className="flex items-center justify-between mb-2">
                            <div className="text-sm font-semibold text-gray-900">
                              Recipe (serves {servings})
                            </div>
                            <div className="flex items-center gap-2">
                              <button
                                className="px-2 py-1 border rounded text-sm"
                                onClick={() =>
                                  setServingsById(prev => ({ ...prev, [shake.id]: clamp((prev[shake.id] ?? (shake.recipe?.servings || 1)) - 1) }))
                                }
                                aria-label="decrease servings"
                              >
                                −
                              </button>
                              <div className="min-w-[2ch] text-center text-sm">{servings}</div>
                              <button
                                className="px-2 py-1 border rounded text-sm"
                                onClick={() =>
                                  setServingsById(prev => ({ ...prev, [shake.id]: clamp((prev[shake.id] ?? (shake.recipe?.servings || 1)) + 1) }))
                                }
                                aria-label="increase servings"
                              >
                                +
                              </button>
                              <Button
                                variant="outline"
                                size="sm"
                                onClick={() => setServingsById(prev => {
                                  const next = { ...prev };
                                  next[shake.id] = shake.recipe?.servings || 1;
                                  return next;
                                })}
                                title="Reset servings"
                              >
                                <RotateCcw className="h-3.5 w-3.5 mr-1" /> Reset
                              </Button>
                            </div>
                          </div>

                          <ul className="text-sm leading-6 text-gray-800 space-y-1">
                            {shake.recipe.measurements.slice(0, 4).map((ing: Measured, i: number) => {
                              const isNum = typeof ing.amount === 'number';
                              const scaledDisplay = isNum ? scaleAmount(ing.amount as number, servings) : ing.amount;
                              const show = useMetric && isNum
                                ? { amount: Math.round(Number(ing.amount) * servings), unit: 'g' } // Simplified metric conversion
                                : { amount: scaledDisplay, unit: ing.unit };

                              return (
                                <li key={i} className="flex items-start gap-2">
                                  <Check className="h-4 w-4 text-green-600 mt-0.5" />
                                  <span>
                                    <span className="text-green-700 font-semibold">
                                      {show.amount} {show.unit}
                                    </span>{" "}
                                    {ing.item}
                                    {ing.note ? <span className="text-gray-600 italic"> — {ing.note}</span> : null}
                                  </span>
                                </li>
                              );
                            })}
                            {shake.recipe.measurements.length > 4 && (
                              <li className="text-xs text-gray-600">
                                …plus {shake.recipe.measurements.length - 4} more •{" "}
                                <button
                                  type="button"
                                  onClick={() => openRecipeModal(shake)}
                                  className="underline underline-offset-2"
                                >
                                  Show more
                                </button>
                              </li>
                            )}
                          </ul>

                          <div className="flex gap-2 mt-3">
                            <Button
                              variant="outline"
                              size="sm"
                              onClick={async () => {
                                const lines = (shake.recipe?.measurements || []).map((ing: Measured) => {
                                  if (useMetric && typeof ing.amount === 'number') {
                                    return `- ${Math.round(Number(ing.amount) * servings)}g ${ing.item}${(ing.note ? ` — ${ing.note}` : '')}`;
                                  }
                                  const scaled = typeof ing.amount === 'number' ? scaleAmount(ing.amount, servings) : ing.amount;
                                  return `- ${scaled} ${ing.unit} ${ing.item}${(ing.note ? ` — ${ing.note}` : '')}`;
                                });
                                const txt = `${shake.name} (serves ${servings})\n${lines.join('\n')}`;
                                try {
                                  await navigator.clipboard.writeText(txt);
                                  alert('Recipe copied!');
                                } catch {
                                  alert('Unable to copy on this device.');
                                }
                              }}
                            >
                              <Clipboard className="w-4 h-4 mr-1" /> Copy
                            </Button>
                            <Button variant="outline" size="sm" onClick={() => handleShareShake(shake, servings)}>
                              <Share2 className="w-4 h-4 mr-1" /> Share
                            </Button>
                            <Button
                              variant="outline"
                              size="sm"
                              onClick={() =>
                                setMetricFlags((prev) => ({ ...prev, [shake.id]: !prev[shake.id] }))
                              }
                            >
                              {useMetric ? 'US' : 'Metric'}
                            </Button>
                          </div>

                          {/* ADDED: Absorption content below recipe box */}
                          <div className="mt-4 pt-4 border-t border-gray-200">
                            <div className="grid grid-cols-2 gap-4 text-sm">
                              <div className="text-center">
                                <div className="font-semibold text-gray-700">Absorption:</div>
                                <div className="text-blue-600 font-medium">{shake.absorptionTime}</div>
                              </div>
                              <div className="text-center">
                                <div className="font-semibold text-gray-700">Leucine:</div>
                                <div className="text-green-600 font-medium">{shake.leucineContent}</div>
                              </div>
                            </div>
                            <div className="text-center mt-2">
                              <div className="font-semibold text-gray-700">Best Time:</div>
                              <div className="text-purple-600 font-medium text-sm">{shake.bestTime}</div>
                            </div>
                          </div>
                        </div>
                      )}

                      {/* Tags moved below recipe box */}
                      <div className="flex flex-wrap gap-1 mb-4">
                        {shake.certifications.map((cert: string, index: number) => (
                          <Badge key={index} variant="secondary" className="text-xs bg-green-100 text-green-600">{cert}</Badge>
                        ))}
                      </div>

                      {/* Full-width CTA only (no extra Share next to it) */}
                      <div className="mt-3">
                        <Button
                          className="w-full bg-green-600 hover:bg-green-700"
                          size="sm"
                          onClick={() => openRecipeModal(shake)}
                        >
                          <Dumbbell className="h-4 w-4 mr-1" />
                          Make Shake (+25 XP)
                        </Button>
                      </div>
                    </CardContent>
                  </Card>
                );
              })}
            </div>
          </div>
        )}

        {/* Protein Types */}
        {activeTab === 'protein-types' && (
          <div className="grid grid-cols-1 md:grid-cols-2 lg:grid-cols-4 gap-6">
            {proteinTypes.map(type => {
              const Icon = type.icon;
              const typeShakes = plantBasedShakes.filter(shake => shake.proteinType === type.id);
              return (
                <Card key={type.id} className="hover:shadow-lg transition-shadow">
                  <CardHeader>
                    <div className="text-center">
                      <Icon className={`h-8 w-8 mx-auto mb-2 ${type.color}`} />
                      <CardTitle className="text-lg">{type.name}</CardTitle>
                      <p className="text-sm text-gray-600">{type.description}</p>
                    </div>
                  </CardHeader>
                  <CardContent>
                    <div className="space-y-3 mb-4">
                      <div className="text-center">
                        <div className="text-sm font-medium text-gray-700 mb-1">Digestibility</div>
                        <div className="text-2xl font-bold text-green-600">{type.digestibility}%</div>
                      </div>
                      <div>
                        <h4 className="font-semibold text-sm mb-2">Key Benefits:</h4>
                        <div className="flex flex-wrap gap-1">
                          {type.benefits.map((benefit, index) => (
                            <Badge key={index} variant="secondary" className="text-xs bg-green-100 text-green-600">{benefit}</Badge>
                          ))}
                        </div>
                      </div>
                    </div>
                    <div className="text-center">
                      <div className={`text-2xl font-bold ${type.color} mb-1`}>{typeShakes.length}</div>
                      <div className="text-sm text-gray-600 mb-3">Available Options</div>
                      <Button className="w-full" onClick={() => { setSelectedProteinType(type.id); setActiveTab('browse'); }}>
                        Explore {type.name}
                      </Button>
                    </div>
                  </CardContent>
                </Card>
              );
            })}
          </div>
        )}

        {/* Goals */}
        {activeTab === 'goals' && (
          <div className="grid grid-cols-1 md:grid-cols-2 lg:grid-cols-4 gap-6">
            {fitnessGoals.map(goal => {
              const Icon = goal.icon;
              const goalShakes = plantBasedShakes.filter(shake =>
                shake.fitnessGoal.toLowerCase().includes(goal.name.toLowerCase())
              );
              return (
                <Card key={goal.id} className="hover:shadow-lg transition-shadow">
                  <CardHeader>
                    <div className="flex items-center gap-3 mb-2">
                      <div className={`p-2 ${goal.color.replace('bg-', 'bg-').replace('-500', '-100')} rounded-lg`}>
                        <Icon className={`h-6 w-6 ${goal.color.replace('bg-', 'text-')}`} />
                      </div>
                      <div>
                        <CardTitle className="text-lg">{goal.name}</CardTitle>
                        <p className="text-sm text-gray-600">{goal.description}</p>
                      </div>
                    </div>
                  </CardHeader>
                  <CardContent>
                    <div className="space-y-3 mb-4">
                      <div className="bg-gray-50 p-3 rounded-lg">
                        <div className="text-sm font-medium text-gray-700 mb-1">Recommended Intake:</div>
                        <div className="text-lg font-bold text-green-600">{goal.recommendedIntake}</div>
                      </div>
                      <div className="bg-blue-50 p-3 rounded-lg">
                        <div className="text-sm font-medium text-gray-700 mb-1">Best Timing:</div>
                        <div className="text-sm text-blue-800">{goal.timing}</div>
                      </div>
                    </div>
                    <div className="text-center">
                      <div className={`text-2xl font-bold ${goal.color.replace('bg-', 'text-')} mb-1`}>{goalShakes.length}</div>
                      <div className="text-sm text-gray-600 mb-3">Perfect Matches</div>
                      <Button className="w-full" onClick={() => { setSelectedGoal(goal.name); setActiveTab('browse'); }}>
                        View {goal.name} Options
                      </Button>
                    </div>
                  </CardContent>
                </Card>
              );
            })}
          </div>
        )}

        {/* Featured */}
        {activeTab === 'featured' && (
          <div className="grid grid-cols-1 lg:grid-cols-2 gap-8">
            {featuredShakes.map(shake => {
              const useMetric = !!metricFlags[shake.id];
              const servings = servingsById[shake.id] ?? (shake.recipe?.servings || 1);

              return (
                <Card key={shake.id} className="overflow-hidden hover:shadow-xl transition-shadow">
                  <div className="relative">
                    <img
                      src={shake.image || 'https://images.unsplash.com/photo-1570197788417-0e82375c9371?w=400&h=300&fit=crop'}
                      alt={shake.name}
                      className="w-full h-48 object-cover"
                      onError={(e) => {
                        (e.currentTarget as HTMLImageElement).src =
                          'https://images.unsplash.com/photo-1570197788417-0e82375c9371?w=400&h=300&fit=crop';
                      }}
                    />
                    <div className="absolute top-4 left-4">
                      <Badge className="bg-green-500 text-white">Featured Plant Protein</Badge>
                    </div>
                    <div className="absolute top-4 right-4">
                      <Badge className="bg-white text-green-800">{shake.sustainability}</Badge>
                    </div>
                  </div>

                  <CardHeader>
                    <CardTitle className="text-xl">{shake.name}</CardTitle>
                    <p className="text-gray-600">{shake.description}</p>
                    <div className="flex items-center gap-2 mt-2">
                      <Badge className="bg-green-100 text-green-800">{shake.proteinSource}</Badge>
                      <Badge variant="outline">{shake.flavor}</Badge>
                      {shake.trending && <Badge className="bg-red-100 text-red-800">Trending</Badge>}
                    </div>
                  </CardHeader>

                  <CardContent>
                    <div className="grid grid-cols-4 gap-4 mb-6 p-4 bg-green-50 rounded-lg">
                      <div className="text-center"><div className="text-xl font-bold text-green-600">{shake.nutrition.protein}g</div><div className="text-xs text-gray-600">Protein</div></div>
                      <div className="text-center"><div className="text-xl font-bold text-blue-600">{shake.nutrition.calories}</div><div className="text-xs text-gray-600">Calories</div></div>
                      <div className="text-center"><div className="text-xl font-bold text-purple-600">{shake.nutrition.fiber ?? '—'}{shake.nutrition.fiber ? 'g':''}</div><div className="text-xs text-gray-600">Fiber</div></div>
                      <div className="text-center"><div className="text-xl font-bold text-amber-600">${shake.price}</div><div className="text-xs text-gray-600">Price</div></div>
                    </div>

                    {/* MOVED: Rating and Difficulty just above recipe box */}
                    <div className="flex items-center justify-between mb-3">
                      <div className="flex items-center gap-1">
                        <Star className="h-4 w-4 text-yellow-400 fill-current" />
                        <span className="font-medium">{shake.rating}</span>
                        <span className="text-gray-500 text-sm">({shake.reviews})</span>
                      </div>
                      <Badge variant="outline">{shake.difficulty}</Badge>
                    </div>

                    {/* Compact recipe preview for featured cards too */}
                    {shake.recipe?.measurements && (
                      <div className="mb-4 bg-gray-50 border border-gray-200 rounded-lg p-3">
                        <div className="flex items-center justify-between mb-2">
                          <div className="text-sm font-semibold text-gray-900">
                            Recipe (serves {servings})
                          </div>
                          <div className="flex items-center gap-2">
                            <button
                              className="px-2 py-1 border rounded text-sm"
                              onClick={() =>
                                setServingsById(prev => ({ ...prev, [shake.id]: clamp((prev[shake.id] ?? (shake.recipe?.servings || 1)) - 1) }))
                              }
                              aria-label="decrease servings"
                            >
                              −
                            </button>
                            <div className="min-w-[2ch] text-center text-sm">{servings}</div>
                            <button
                              className="px-2 py-1 border rounded text-sm"
                              onClick={() =>
                                setServingsById(prev => ({ ...prev, [shake.id]: clamp((prev[shake.id] ?? (shake.recipe?.servings || 1)) + 1) }))
                              }
                              aria-label="increase servings"
                            >
                              +
                            </button>
                            <Button
                              variant="outline"
                              size="sm"
                              onClick={() => setServingsById(prev => {
                                const next = { ...prev };
                                next[shake.id] = shake.recipe?.servings || 1;
                                return next;
                              })}
                              title="Reset servings"
                            >
                              <RotateCcw className="h-3.5 w-3.5 mr-1" /> Reset
                            </Button>
                          </div>
                        </div>

                        <ul className="text-sm leading-6 text-gray-800 space-y-1">
                          {shake.recipe.measurements.slice(0, 4).map((ing: Measured, i: number) => {
                            const isNum = typeof ing.amount === 'number';
                            const scaledDisplay = isNum ? scaleAmount(ing.amount as number, servings) : ing.amount;
                            const show = useMetric && isNum
                              ? { amount: Math.round(Number(ing.amount) * servings), unit: 'g' }
                              : { amount: scaledDisplay, unit: ing.unit };

                            return (
                              <li key={i} className="flex items-start gap-2">
                                <Check className="h-4 w-4 text-green-600 mt-0.5" />
                                <span>
                                  <span className="text-green-700 font-semibold">
                                    {show.amount} {show.unit}
                                  </span>{" "}
                                  {ing.item}
                                  {ing.note ? <span className="text-gray-600 italic"> — {ing.note}</span> : null}
                                </span>
                              </li>
                            );
                          })}
                          {shake.recipe.measurements.length > 4 && (
                            <li className="text-xs text-gray-600">
                              …plus {shake.recipe.measurements.length - 4} more •{" "}
                              <button
                                type="button"
                                onClick={() => openRecipeModal(shake)}
                                className="underline underline-offset-2"
                              >
                                Show more
                              </button>
                            </li>
                          )}
                        </ul>

                        <div className="flex gap-2 mt-3">
                          <Button
                            variant="outline"
                            size="sm"
                            onClick={async () => {
                              const lines = (shake.recipe?.measurements || []).map((ing: Measured) => {
                                if (useMetric && typeof ing.amount === 'number') {
                                  return `- ${Math.round(Number(ing.amount) * servings)}g ${ing.item}${(ing.note ? ` — ${ing.note}` : '')}`;
                                }
                                const scaled = typeof ing.amount === 'number' ? scaleAmount(ing.amount, servings) : ing.amount;
                                return `- ${scaled} ${ing.unit} ${ing.item}${(ing.note ? ` — ${ing.note}` : '')}`;
                              });
                              const txt = `${shake.name} (serves ${servings})\n${lines.join('\n')}`;
                              try {
                                await navigator.clipboard.writeText(txt);
                                alert('Recipe copied!');
                              } catch {
                                alert('Unable to copy on this device.');
                              }
                            }}
                          >
                            <Clipboard className="w-4 h-4 mr-1" /> Copy
                          </Button>
                          <Button variant="outline" size="sm" onClick={() => handleShareShake(shake, servings)}>
                            <Share2 className="w-4 h-4 mr-1" /> Share
                          </Button>
                          <Button
                            variant="outline"
                            size="sm"
                            onClick={() =>
                              setMetricFlags((prev) => ({ ...prev, [shake.id]: !prev[shake.id] }))
                            }
                          >
                            {useMetric ? 'US' : 'Metric'}
                          </Button>
                        </div>

                        {/* ADDED: Absorption content below recipe box */}
                        <div className="mt-4 pt-4 border-t border-gray-200">
                          <div className="grid grid-cols-2 gap-4 text-sm">
                            <div className="text-center">
                              <div className="font-semibold text-gray-700">Absorption:</div>
                              <div className="text-blue-600 font-medium">{shake.absorptionTime}</div>
                            </div>
                            <div className="text-center">
                              <div className="font-semibold text-gray-700">Leucine:</div>
                              <div className="text-green-600 font-medium">{shake.leucineContent}</div>
                            </div>
                          </div>
                          <div className="text-center mt-2">
                            <div className="font-semibold text-gray-700">Best Time:</div>
                            <div className="text-purple-600 font-medium text-sm">{shake.bestTime}</div>
                          </div>
                        </div>
                      </div>
                    )}

                    {/* Tags moved below recipe box */}
                    <div className="flex flex-wrap gap-1 mb-4">
                      {shake.certifications.map((cert: string, index: number) => (
                        <Badge key={index} variant="outline" className="text-xs">{cert}</Badge>
                      ))}
                    </div>

                    {/* Full-width CTA only */}
                    <div className="mt-3">
                      <Button
                        className="w-full bg-green-600 hover:bg-green-700"
                        onClick={() => openRecipeModal(shake)}
                      >
                        <Dumbbell className="h-4 w-4 mr-2" />
                        Make Shake (+25 XP)
                      </Button>
                    </div>
                  </CardContent>
                </Card>
              );
            })}
          </div>
        )}

        {/* Progress */}
        <Card className="bg-gradient-to-r from-purple-50 to-blue-50 border-purple-200 mt-8">
          <CardContent className="p-6">
            <div className="flex items-center justify-between">
              <div>
                <h3 className="text-lg font-bold mb-2">Your Progress</h3>
                <div className="flex items-center gap-4">
                  <Badge variant="outline" className="text-purple-600">Level {userProgress.level}</Badge>
                  <Badge variant="outline" className="text-blue-600">{userProgress.totalPoints} XP</Badge>
                  <Badge variant="outline" className="text-green-600">{userProgress.totalDrinksMade} Drinks Made</Badge>
                </div>
              </div>
              <div className="text-center">
                <Progress value={userProgress.dailyGoalProgress} className="w-32 mb-2" />
                <div className="text-xs text-gray-500">Daily Goal Progress</div>
              </div>
            </div>
          </CardContent>
        </Card>
      </div>
    </div>
  );
}<|MERGE_RESOLUTION|>--- conflicted
+++ resolved
@@ -775,11 +775,7 @@
                 key={tab.id}
                 variant="ghost"
                 onClick={() => setActiveTab(tab.id)}
-<<<<<<< HEAD
-                className={`flex-1 ${activeTab === tab.id ? 'bg-white shadow-sm text-gray-900 hover:bg-white hover:text-gray-900' : ''}`}
-=======
                 className={`flex-1 ${activeTab === tab.id ? 'bg-green-500 shadow-sm !text-white hover:!text-white hover:bg-green-600' : ''}`}
->>>>>>> 9a5f317a
               >
                 <Icon className="h-4 w-4 mr-2" />
                 {tab.label}
