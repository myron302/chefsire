// client/src/pages/feed.tsx
import { useQuery } from "@tanstack/react-query";
import { Button } from "@/components/ui/button";
import { Card, CardContent } from "@/components/ui/card";
import PostCard from "@/components/post-card";
import { BitesRow } from "@/components/BitesRow";
import { Avatar, AvatarFallback, AvatarImage } from "@/components/ui/avatar";
import { Badge } from "@/components/ui/badge";
import { Heart, Clock } from "lucide-react";
import type { PostWithUser, User, Recipe } from "@shared/schema";
import DailyQuests from "@/components/DailyQuests";
import AISuggestions from "@/components/AISuggestions";
import ErrorBoundary from "@/components/ErrorBoundary";

const demoTrendingRecipes = [
  {
    id: "1",
    title: "Creamy Mushroom Risotto",
    cookTime: 35,
    post: {
      id: "post-1",
      imageUrl:
        "https://images.unsplash.com/photo-1476124369491-e7addf5db371?w=400&h=400&fit=crop&auto=format",
      user: { id: "chef-1", displayName: "Marco Romano" },
      likesCount: 245,
    },
  },
  {
    id: "2",
    title: "Classic Fish & Chips",
    cookTime: 25,
    post: {
      id: "post-2",
      imageUrl:
        "https://images.unsplash.com/photo-1544982503-9f984c14501a?w=400&h=400&fit=crop&auto=format",
      user: { id: "chef-2", displayName: "Emma Watson" },
      likesCount: 189,
    },
  },
  {
    id: "3",
    title: "Spicy Thai Green Curry",
    cookTime: 30,
    post: {
      id: "post-3",
      imageUrl:
        "https://images.unsplash.com/photo-1455619452474-d2be8b1e70cd?w=400&h=400&fit=crop&auto=format",
      user: { id: "chef-3", displayName: "Anong Siriporn" },
      likesCount: 312,
    },
  },
  {
    id: "4",
    title: "Chocolate Lava Cake",
    cookTime: 20,
    post: {
      id: "post-4",
      imageUrl:
        "https://images.unsplash.com/photo-1624353365286-3f8d62daad51?w=400&h=400&fit=crop&auto=format",
      user: { id: "chef-4", displayName: "Pierre Dubois" },
      likesCount: 567,
    },
  },
  {
    id: "5",
    title: "Fresh Caesar Salad",
    cookTime: 15,
    post: {
      id: "post-5",
      imageUrl:
        "https://images.unsplash.com/photo-1551248429-40975aa4de74?w=400&h=400&fit=crop&auto=format",
      user: { id: "chef-5", displayName: "Julia Green" },
      likesCount: 134,
    },
  },
];

const demoSuggestedUsers = [
  {
    id: "chef-6",
    displayName: "Gordon Ramsay",
    specialty: "Fine Dining",
    avatar:
      "https://images.unsplash.com/photo-1577219491135-ce391730fb2c?w=100&h=100&fit=crop&auto=format",
  },
  {
    id: "chef-7",
    displayName: "Nadia Singh",
    specialty: "Indian Cuisine",
    avatar:
      "https://images.unsplash.com/photo-1494790108755-2616b612b786?w=100&h=100&fit=crop&auto=format",
  },
  {
    id: "chef-8",
    displayName: "Carlos Rodriguez",
    specialty: "Mexican Street Food",
    avatar:
      "https://images.unsplash.com/photo-1472099645785-5658abf4ff4e?w=100&h=100&fit=crop&auto=format",
  },
  {
    id: "chef-9",
    displayName: "Sakura Tanaka",
    specialty: "Japanese Fusion",
    avatar:
      "https://images.unsplash.com/photo-1438761681033-6461ffad8d80?w=100&h=100&fit=crop&auto=format",
  },
  {
    id: "chef-10",
    displayName: "Oliver Bennett",
    specialty: "Plant-Based",
    avatar:
      "https://images.unsplash.com/photo-1507003211169-0a1dd7228f2d?w=100&h=100&fit=crop&auto=format",
  },
];

// Demo posts fallback (5)
const demoPosts: PostWithUser[] = [
  {
    id: "demo-post-1",
<<<<<<< HEAD
    caption: "Just made this amazing pasta! 🍝",
    imageUrl: "https://images.unsplash.com/photo-1484723091739-30a097e8f929?w=400&h=400&fit=crop&auto=format",
    isRecipe: false,
    likesCount: 42,
    commentsCount: 0,
    tags: [],
    userId: "user-2",
    createdAt: new Date(),
    user: {
      id: "user-2",
      username: "alice_chef",
      email: "alice@example.com",
      password: "",
      displayName: "Alice Chef",
=======
    caption: "Creamy Mushroom Risotto",
    imageUrl:
      "https://images.unsplash.com/photo-1476124369491-e7addf5db371?w=400&h=400&fit=crop&auto=format",
    isRecipe: true,
    likesCount: 245,
    commentsCount: 0,
    tags: [],
    userId: "chef-1",
    createdAt: new Date(),
    user: {
      id: "chef-1",
      username: "marco.romano",
      email: "marco@example.com",
      password: "",
      displayName: "Marco Romano",
>>>>>>> 9e41f0d9
      firstName: null,
      lastName: null,
      royalTitle: null,
      showFullName: false,
      bio: null,
<<<<<<< HEAD
      avatar: "https://images.unsplash.com/photo-1494790108755-2616b612b786?w=100&h=100&fit=crop&auto=format",
      specialty: null,
      isChef: false,
=======
      avatar:
        "https://images.unsplash.com/photo-1476124369491-e7addf5db371?w=100&h=100&fit=crop&auto=format",
      specialty: "Italian",
      isChef: true,
>>>>>>> 9e41f0d9
      followersCount: 0,
      followingCount: 0,
      postsCount: 0,
      cateringEnabled: false,
      cateringLocation: null,
      cateringRadius: 25,
      cateringBio: null,
      cateringAvailable: true,
      subscriptionTier: "free",
      subscriptionStatus: "active",
      subscriptionEndsAt: null,
      monthlyRevenue: "0",
      nutritionPremium: false,
      nutritionTrialEndsAt: null,
      dailyCalorieGoal: null,
      macroGoals: null,
      dietaryRestrictions: [],
      emailVerifiedAt: null,
      createdAt: new Date(),
    },
  },
  {
    id: "demo-post-2",
    caption: "Classic Fish & Chips",
    imageUrl:
      "https://images.unsplash.com/photo-1544982503-9f984c14501a?w=400&h=400&fit=crop&auto=format",
    isRecipe: true,
<<<<<<< HEAD
    likesCount: 28,
    commentsCount: 0,
    tags: [],
    userId: "user-3",
    createdAt: new Date(),
    user: {
      id: "user-3",
      username: "bob_baker",
      email: "bob@example.com",
      password: "",
      displayName: "Bob Baker",
=======
    likesCount: 189,
    commentsCount: 0,
    tags: [],
    userId: "chef-2",
    createdAt: new Date(),
    user: {
      id: "chef-2",
      username: "emma.w",
      email: "emma@example.com",
      password: "",
      displayName: "Emma Watson",
>>>>>>> 9e41f0d9
      firstName: null,
      lastName: null,
      royalTitle: null,
      showFullName: false,
      bio: null,
<<<<<<< HEAD
      avatar: "https://images.unsplash.com/photo-1507003211169-0a1dd7228f2d?w=100&h=100&fit=crop&auto=format",
      specialty: null,
      isChef: false,
=======
      avatar:
        "https://images.unsplash.com/photo-1544982503-9f984c14501a?w=100&h=100&fit=crop&auto=format",
      specialty: "British",
      isChef: true,
>>>>>>> 9e41f0d9
      followersCount: 0,
      followingCount: 0,
      postsCount: 0,
      cateringEnabled: false,
      cateringLocation: null,
      cateringRadius: 25,
      cateringBio: null,
      cateringAvailable: true,
      subscriptionTier: "free",
      subscriptionStatus: "active",
      subscriptionEndsAt: null,
      monthlyRevenue: "0",
      nutritionPremium: false,
      nutritionTrialEndsAt: null,
      dailyCalorieGoal: null,
      macroGoals: null,
      dietaryRestrictions: [],
      emailVerifiedAt: null,
      createdAt: new Date(),
    },
  },
  {
    id: "demo-post-3",
    caption: "Spicy Thai Green Curry",
    imageUrl:
      "https://images.unsplash.com/photo-1455619452474-d2be8b1e70cd?w=400&h=400&fit=crop&auto=format",
    isRecipe: true,
    likesCount: 312,
    commentsCount: 0,
    tags: [],
    userId: "chef-3",
    createdAt: new Date(),
    user: {
      id: "chef-3",
      username: "anong",
      email: "anong@example.com",
      password: "",
      displayName: "Anong Siriporn",
      firstName: null,
      lastName: null,
      royalTitle: null,
      showFullName: false,
      bio: null,
      avatar:
        "https://images.unsplash.com/photo-1455619452474-d2be8b1e70cd?w=100&h=100&fit=crop&auto=format",
      specialty: "Thai",
      isChef: true,
      followersCount: 0,
      followingCount: 0,
      postsCount: 0,
      cateringEnabled: false,
      cateringLocation: null,
      cateringRadius: 25,
      cateringBio: null,
      cateringAvailable: true,
      subscriptionTier: "free",
      subscriptionStatus: "active",
      subscriptionEndsAt: null,
      monthlyRevenue: "0",
      nutritionPremium: false,
      nutritionTrialEndsAt: null,
      dailyCalorieGoal: null,
      macroGoals: null,
      dietaryRestrictions: [],
      emailVerifiedAt: null,
      createdAt: new Date(),
    },
  },
  {
    id: "demo-post-4",
    caption: "Chocolate Lava Cake",
    imageUrl:
      "https://images.unsplash.com/photo-1624353365286-3f8d62daad51?w=400&h=400&fit=crop&auto=format",
    isRecipe: true,
    likesCount: 567,
    commentsCount: 0,
    tags: [],
    userId: "chef-4",
    createdAt: new Date(),
    user: {
      id: "chef-4",
      username: "pierre",
      email: "pierre@example.com",
      password: "",
      displayName: "Pierre Dubois",
      firstName: null,
      lastName: null,
      royalTitle: null,
      showFullName: false,
      bio: null,
      avatar:
        "https://images.unsplash.com/photo-1624353365286-3f8d62daad51?w=100&h=100&fit=crop&auto=format",
      specialty: "Pastry",
      isChef: true,
      followersCount: 0,
      followingCount: 0,
      postsCount: 0,
      cateringEnabled: false,
      cateringLocation: null,
      cateringRadius: 25,
      cateringBio: null,
      cateringAvailable: true,
      subscriptionTier: "free",
      subscriptionStatus: "active",
      subscriptionEndsAt: null,
      monthlyRevenue: "0",
      nutritionPremium: false,
      nutritionTrialEndsAt: null,
      dailyCalorieGoal: null,
      macroGoals: null,
      dietaryRestrictions: [],
      emailVerifiedAt: null,
      createdAt: new Date(),
    },
  },
  {
    id: "demo-post-5",
    caption: "Fresh Caesar Salad",
    imageUrl:
      "https://images.unsplash.com/photo-1551248429-40975aa4de74?w=400&h=400&fit=crop&auto=format",
    isRecipe: true,
<<<<<<< HEAD
    likesCount: 156,
    commentsCount: 0,
    tags: [],
    userId: "user-4",
    createdAt: new Date(),
    user: {
      id: "user-4",
      username: "carol_cook",
      email: "carol@example.com",
      password: "",
      displayName: "Carol Cook",
=======
    likesCount: 134,
    commentsCount: 0,
    tags: [],
    userId: "chef-5",
    createdAt: new Date(),
    user: {
      id: "chef-5",
      username: "julia.green",
      email: "julia@example.com",
      password: "",
      displayName: "Julia Green",
>>>>>>> 9e41f0d9
      firstName: null,
      lastName: null,
      royalTitle: null,
      showFullName: false,
      bio: null,
<<<<<<< HEAD
      avatar: "https://images.unsplash.com/photo-1438761681033-6461ffad8d80?w=100&h=100&fit=crop&auto=format",
      specialty: null,
      isChef: false,
=======
      avatar:
        "https://images.unsplash.com/photo-1551248429-40975aa4de74?w=100&h=100&fit=crop&auto=format",
      specialty: "Salads",
      isChef: true,
>>>>>>> 9e41f0d9
      followersCount: 0,
      followingCount: 0,
      postsCount: 0,
      cateringEnabled: false,
      cateringLocation: null,
      cateringRadius: 25,
      cateringBio: null,
      cateringAvailable: true,
      subscriptionTier: "free",
      subscriptionStatus: "active",
      subscriptionEndsAt: null,
      monthlyRevenue: "0",
      nutritionPremium: false,
      nutritionTrialEndsAt: null,
      dailyCalorieGoal: null,
      macroGoals: null,
      dietaryRestrictions: [],
      emailVerifiedAt: null,
      createdAt: new Date(),
    },
  },
];

function SimpleRecipeCard({
  post,
  currentUserId,
}: {
  post: PostWithUser;
  currentUserId: string;
}) {
  return (
    <Card className="overflow-hidden">
      <div className="relative">
        {post.imageUrl ? (
          <img
            src={post.imageUrl}
            alt={post.caption || "Recipe"}
            className="w-full h-64 object-cover"
          />
        ) : (
          <div className="w-full h-64 bg-gray-200 flex items-center justify-center">
            <Heart className="w-8 h-8 text-gray-400" />
          </div>
        )}
      </div>
      <CardContent className="p-6">
        <div className="flex items-center space-x-3 mb-4">
          <Avatar className="w-10 h-10">
            <AvatarImage
              src={post.user?.avatar || ""}
              alt={post.user?.displayName}
            />
            <AvatarFallback>
              {post.user?.displayName?.[0] || "U"}
            </AvatarFallback>
          </Avatar>
          <div>
            <p className="font-medium">{post.user?.displayName || "Unknown Chef"}</p>
            <p className="text-sm text-gray-500">Recipe</p>
          </div>
        </div>

        <h3 className="text-xl font-semibold mb-2">
          {post.caption || "Recipe"}
        </h3>

        {post.caption ? (
          <p className="text-gray-600 mb-4">{post.caption}</p>
        ) : (
          <p className="text-gray-500 mb-4">Delicious home-cooked recipe.</p>
        )}

        <div className="flex items-center justify-between text-sm text-gray-500">
          <span className="flex items-center gap-1">
            <Heart className="w-4 h-4" />
            <span>{post.likesCount ?? 0} likes</span>
          </span>
          <span className="flex items-center gap-1">
            <Clock className="w-4 h-4" />
            <span>Recipe</span>
          </span>
        </div>
      </CardContent>
    </Card>
  );
}

async function fetchJSON<T>(url: string): Promise<T> {
  const res = await fetch(url, { credentials: "include" });
  if (!res.ok) throw new Error(`${res.status} ${res.statusText}`);
  return res.json();
}

// Helper to validate dates and prevent crashes
function isValidDate(dateStr: string | undefined | null): boolean {
  if (!dateStr) return false;
  const date = new Date(dateStr);
  return !isNaN(date.getTime()) && date.getFullYear() >= 1900 && date.getFullYear() <= 2100;
}

export default function Feed() {
  const currentUserId = "user-1";

  // Posts feed
  const {
    data: posts,
    isLoading: postsLoading,
    error: postsError,
  } = useQuery<PostWithUser[]>({
    queryKey: ["/api/posts/feed", currentUserId],
    queryFn: () => fetchJSON<PostWithUser[]>(`/api/posts/feed?userId=${currentUserId}`),
<<<<<<< HEAD
=======
    retry: false,
    onError: (e) => {
      if (process.env.NODE_ENV !== "production") {
        // eslint-disable-next-line no-console
        console.warn("[feed] /api/posts/feed error, using demo fallback:", e);
      }
    },
>>>>>>> 9e41f0d9
  });

  // Suggested users (sidebar) — falls back to demo if error
  const {
    data: suggestedUsers,
    error: usersError,
  } = useQuery<User[]>({
    queryKey: ["/api/users", currentUserId, "suggested"],
    queryFn: () => fetchJSON<User[]>("/api/users/suggested?limit=5"),
<<<<<<< HEAD
=======
    retry: false,
>>>>>>> 9e41f0d9
  });

  // Trending recipes (sidebar) — falls back to demo if error
  const {
    data: trendingRecipes,
<<<<<<< HEAD
    isLoading: recipesLoading,
=======
>>>>>>> 9e41f0d9
    error: recipesError,
  } = useQuery<(Recipe & { post: PostWithUser })[]>({
    queryKey: ["/api/recipes/trending"],
    queryFn: () =>
<<<<<<< HEAD
      fetchJSON<(Recipe & { post: PostWithUser })[]>(
        "/api/recipes/trending?limit=5"
      ),
=======
      fetchJSON<(Recipe & { post: PostWithUser })[]>("/api/recipes/trending?limit=5"),
    retry: false,
>>>>>>> 9e41f0d9
  });

  // Use demo data as fallback (silent)
  const displayPosts = postsError ? demoPosts : posts ?? demoPosts;
  const displaySuggestedUsers = usersError ? demoSuggestedUsers : suggestedUsers ?? demoSuggestedUsers;
  const displayTrendingRecipes = recipesError ? demoTrendingRecipes : trendingRecipes ?? demoTrendingRecipes;

  if (postsLoading) {
    return (
      <div className="max-w-4xl mx-auto px-4 py-6">
        <div className="space-y-8">
          {[...Array(3)].map((_, i) => (
            <Card key={i} className="w-full animate-pulse">
              <CardContent className="p-4">
                <div className="flex items-center space-x-3 mb-4">
                  <div className="w-10 h-10 bg-muted rounded-full" />
                  <div className="space-y-2">
                    <div className="w-24 h-3 bg-muted rounded" />
                    <div className="w-16 h-2 bg-muted rounded" />
                  </div>
                </div>
                <div className="w-full h-96 bg-muted rounded" />
              </CardContent>
            </Card>
          ))}
        </div>
      </div>
    );
  }

  return (
    <div className="flex max-w-7xl mx-auto">
      <div className="flex-1 max-w-4xl px-4 py-6">
        <BitesRow />

        {/* Posts */}
        <div className="space-y-8">
          {/* Removed the visible error banner; we silently fall back */}
          {displayPosts
            .filter((post) => isValidDate((post as any).createdAt || (post as any).updatedAt))
            .map((post) =>
              post.isRecipe ? (
                <SimpleRecipeCard key={post.id} post={post} currentUserId={currentUserId} />
              ) : (
                <PostCard key={post.id} post={post} currentUserId={currentUserId} />
              )
            )}

          {displayPosts.length === 0 && !postsLoading && !postsError && (
            <p className="text-center text-muted-foreground py-8">No posts yet. Start following chefs!</p>
          )}
        </div>

        <div className="flex justify-center mt-8">
          <Button variant="outline" className="px-6 py-3" data-testid="button-load-more">
            Load More Posts
          </Button>
        </div>
      </div>

      {/* Sidebar */}
<<<<<<< HEAD
      <aside className="hidden xl:block w-80 bg-card border-l border-border overflow-y-auto max-h-screen">
=======
      <aside className="hidden xl:block w-80 bg-card border-l border-border overflow-y-auto max-h-screen no-scrollbar">
>>>>>>> 9e41f0d9
        <div className="p-6 space-y-8">
          {/* Phase 1: Daily Addiction Features */}
          <section>
            <ErrorBoundary>
              <DailyQuests />
            </ErrorBoundary>
          </section>

          <section>
            <ErrorBoundary>
              <AISuggestions />
            </ErrorBoundary>
          </section>

          <section className="mb-8">
            <h3 className="font-semibold mb-4">Suggested Chefs</h3>
<<<<<<< HEAD
          <div className="space-y-3">
            {displaySuggestedUsers.slice(0, 5).map((user) => (
              <div key={user.id} className="flex items-center justify-between">
                <div className="flex items-center space-x-3">
                  <Avatar className="w-10 h-10">
                    <AvatarImage src={user.avatar || ""} alt={user.displayName} />
                    <AvatarFallback>{user.displayName[0]}</AvatarFallback>
                  </Avatar>
                  <div>
                    <p
                      className="text-sm font-medium"
                      data-testid={`text-suggested-chef-${user.id}`}
                    >
                      {user.displayName}
                    </p>
                    <p className="text-xs text-muted-foreground">
                      {(user as any).specialty || "Expert Chef"}
                    </p>
=======
            <div className="space-y-3">
              {displaySuggestedUsers.slice(0, 5).map((user) => (
                <div key={user.id} className="flex items-center justify-between">
                  <div className="flex items-center space-x-3">
                    <Avatar className="w-10 h-10">
                      <AvatarImage src={user.avatar || ""} alt={user.displayName} />
                      <AvatarFallback>{user.displayName[0]}</AvatarFallback>
                    </Avatar>
                    <div>
                      <p className="text-sm font-medium" data-testid={`text-suggested-chef-${user.id}`}>
                        {user.displayName}
                      </p>
                      <p className="text-xs text-muted-foreground">
                        {(user as any).specialty || "Expert Chef"}
                      </p>
                    </div>
>>>>>>> 9e41f0d9
                  </div>
                  <Button
                    size="sm"
                    className="bg-primary text-primary-foreground hover:opacity-90"
                    data-testid={`button-follow-${user.id}`}
                  >
                    Follow
                  </Button>
                </div>
              ))}
            </div>
          </section>

<<<<<<< HEAD
        <section className="mb-8">
          <h3 className="font-semibold mb-4">Trending Recipes</h3>
          <div className="space-y-4">
            {displayTrendingRecipes.slice(0, 5).map((recipe) => (
              <div
                key={recipe.id}
                className="flex space-x-3 cursor-pointer hover:bg-muted/50 p-2 rounded-lg transition-colors"
                data-testid={`trending-recipe-${recipe.id}`}
              >
                <img
                  src={recipe.post.imageUrl}
                  alt={recipe.title}
                  className="w-12 h-12 rounded-lg object-cover flex-shrink-0"
                />
                <div className="flex-1">
                  <p className="text-sm font-medium">{recipe.title}</p>
                  <p className="text-xs text-muted-foreground">
                    by {recipe.post.user.displayName}
                  </p>
                  <div className="flex items-center space-x-2 mt-1">
                    <span className="text-xs text-destructive">
                      ♥ {recipe.post.likesCount}
                    </span>
                    <span className="text-xs text-muted-foreground">
                      • {recipe.cookTime} min
                    </span>
=======
          <section className="mb-8">
            <h3 className="font-semibold mb-4">Trending Recipes</h3>
            <div className="space-y-4">
              {displayTrendingRecipes.slice(0, 5).map((recipe) => (
                <div
                  key={recipe.id}
                  className="flex space-x-3 cursor-pointer hover:bg-muted/50 p-2 rounded-lg transition-colors"
                  data-testid={`trending-recipe-${recipe.id}`}
                >
                  <img
                    src={recipe.post.imageUrl}
                    alt={recipe.title}
                    className="w-12 h-12 rounded-lg object-cover flex-shrink-0"
                  />
                  <div className="flex-1">
                    <p className="text-sm font-medium">{recipe.title}</p>
                    <p className="text-xs text-muted-foreground">by {recipe.post.user.displayName}</p>
                    <div className="flex items-center space-x-2 mt-1">
                      <span className="text-xs text-destructive">♥ {recipe.post.likesCount}</span>
                      <span className="text-xs text-muted-foreground">• {recipe.cookTime} min</span>
                    </div>
>>>>>>> 9e41f0d9
                  </div>
                </div>
              ))}
            </div>
          </section>

          <section>
            <h3 className="font-semibold mb-4">Popular Categories</h3>
            <div className="flex flex-wrap gap-2">
              {["Italian", "Healthy", "Desserts", "Quick", "Vegan"].map((category) => (
                <Badge
                  key={category}
                  variant="outline"
                  className="cursor-pointer hover:bg-primary/20 transition-colors"
                  data-testid={`category-${category.toLowerCase()}`}
                >
                  #{category}
                </Badge>
              ))}
            </div>
          </section>
        </div>
      </aside>
    </div>
  );
}<|MERGE_RESOLUTION|>--- conflicted
+++ resolved
@@ -117,22 +117,6 @@
 const demoPosts: PostWithUser[] = [
   {
     id: "demo-post-1",
-<<<<<<< HEAD
-    caption: "Just made this amazing pasta! 🍝",
-    imageUrl: "https://images.unsplash.com/photo-1484723091739-30a097e8f929?w=400&h=400&fit=crop&auto=format",
-    isRecipe: false,
-    likesCount: 42,
-    commentsCount: 0,
-    tags: [],
-    userId: "user-2",
-    createdAt: new Date(),
-    user: {
-      id: "user-2",
-      username: "alice_chef",
-      email: "alice@example.com",
-      password: "",
-      displayName: "Alice Chef",
-=======
     caption: "Creamy Mushroom Risotto",
     imageUrl:
       "https://images.unsplash.com/photo-1476124369491-e7addf5db371?w=400&h=400&fit=crop&auto=format",
@@ -148,22 +132,15 @@
       email: "marco@example.com",
       password: "",
       displayName: "Marco Romano",
->>>>>>> 9e41f0d9
       firstName: null,
       lastName: null,
       royalTitle: null,
       showFullName: false,
       bio: null,
-<<<<<<< HEAD
-      avatar: "https://images.unsplash.com/photo-1494790108755-2616b612b786?w=100&h=100&fit=crop&auto=format",
-      specialty: null,
-      isChef: false,
-=======
       avatar:
         "https://images.unsplash.com/photo-1476124369491-e7addf5db371?w=100&h=100&fit=crop&auto=format",
       specialty: "Italian",
       isChef: true,
->>>>>>> 9e41f0d9
       followersCount: 0,
       followingCount: 0,
       postsCount: 0,
@@ -191,19 +168,6 @@
     imageUrl:
       "https://images.unsplash.com/photo-1544982503-9f984c14501a?w=400&h=400&fit=crop&auto=format",
     isRecipe: true,
-<<<<<<< HEAD
-    likesCount: 28,
-    commentsCount: 0,
-    tags: [],
-    userId: "user-3",
-    createdAt: new Date(),
-    user: {
-      id: "user-3",
-      username: "bob_baker",
-      email: "bob@example.com",
-      password: "",
-      displayName: "Bob Baker",
-=======
     likesCount: 189,
     commentsCount: 0,
     tags: [],
@@ -215,22 +179,15 @@
       email: "emma@example.com",
       password: "",
       displayName: "Emma Watson",
->>>>>>> 9e41f0d9
       firstName: null,
       lastName: null,
       royalTitle: null,
       showFullName: false,
       bio: null,
-<<<<<<< HEAD
-      avatar: "https://images.unsplash.com/photo-1507003211169-0a1dd7228f2d?w=100&h=100&fit=crop&auto=format",
-      specialty: null,
-      isChef: false,
-=======
       avatar:
         "https://images.unsplash.com/photo-1544982503-9f984c14501a?w=100&h=100&fit=crop&auto=format",
       specialty: "British",
       isChef: true,
->>>>>>> 9e41f0d9
       followersCount: 0,
       followingCount: 0,
       postsCount: 0,
@@ -352,19 +309,6 @@
     imageUrl:
       "https://images.unsplash.com/photo-1551248429-40975aa4de74?w=400&h=400&fit=crop&auto=format",
     isRecipe: true,
-<<<<<<< HEAD
-    likesCount: 156,
-    commentsCount: 0,
-    tags: [],
-    userId: "user-4",
-    createdAt: new Date(),
-    user: {
-      id: "user-4",
-      username: "carol_cook",
-      email: "carol@example.com",
-      password: "",
-      displayName: "Carol Cook",
-=======
     likesCount: 134,
     commentsCount: 0,
     tags: [],
@@ -376,22 +320,15 @@
       email: "julia@example.com",
       password: "",
       displayName: "Julia Green",
->>>>>>> 9e41f0d9
       firstName: null,
       lastName: null,
       royalTitle: null,
       showFullName: false,
       bio: null,
-<<<<<<< HEAD
-      avatar: "https://images.unsplash.com/photo-1438761681033-6461ffad8d80?w=100&h=100&fit=crop&auto=format",
-      specialty: null,
-      isChef: false,
-=======
       avatar:
         "https://images.unsplash.com/photo-1551248429-40975aa4de74?w=100&h=100&fit=crop&auto=format",
       specialty: "Salads",
       isChef: true,
->>>>>>> 9e41f0d9
       followersCount: 0,
       followingCount: 0,
       postsCount: 0,
@@ -503,8 +440,6 @@
   } = useQuery<PostWithUser[]>({
     queryKey: ["/api/posts/feed", currentUserId],
     queryFn: () => fetchJSON<PostWithUser[]>(`/api/posts/feed?userId=${currentUserId}`),
-<<<<<<< HEAD
-=======
     retry: false,
     onError: (e) => {
       if (process.env.NODE_ENV !== "production") {
@@ -512,7 +447,6 @@
         console.warn("[feed] /api/posts/feed error, using demo fallback:", e);
       }
     },
->>>>>>> 9e41f0d9
   });
 
   // Suggested users (sidebar) — falls back to demo if error
@@ -522,31 +456,18 @@
   } = useQuery<User[]>({
     queryKey: ["/api/users", currentUserId, "suggested"],
     queryFn: () => fetchJSON<User[]>("/api/users/suggested?limit=5"),
-<<<<<<< HEAD
-=======
     retry: false,
->>>>>>> 9e41f0d9
   });
 
   // Trending recipes (sidebar) — falls back to demo if error
   const {
     data: trendingRecipes,
-<<<<<<< HEAD
-    isLoading: recipesLoading,
-=======
->>>>>>> 9e41f0d9
     error: recipesError,
   } = useQuery<(Recipe & { post: PostWithUser })[]>({
     queryKey: ["/api/recipes/trending"],
     queryFn: () =>
-<<<<<<< HEAD
-      fetchJSON<(Recipe & { post: PostWithUser })[]>(
-        "/api/recipes/trending?limit=5"
-      ),
-=======
       fetchJSON<(Recipe & { post: PostWithUser })[]>("/api/recipes/trending?limit=5"),
     retry: false,
->>>>>>> 9e41f0d9
   });
 
   // Use demo data as fallback (silent)
@@ -608,11 +529,7 @@
       </div>
 
       {/* Sidebar */}
-<<<<<<< HEAD
-      <aside className="hidden xl:block w-80 bg-card border-l border-border overflow-y-auto max-h-screen">
-=======
       <aside className="hidden xl:block w-80 bg-card border-l border-border overflow-y-auto max-h-screen no-scrollbar">
->>>>>>> 9e41f0d9
         <div className="p-6 space-y-8">
           {/* Phase 1: Daily Addiction Features */}
           <section>
@@ -629,26 +546,6 @@
 
           <section className="mb-8">
             <h3 className="font-semibold mb-4">Suggested Chefs</h3>
-<<<<<<< HEAD
-          <div className="space-y-3">
-            {displaySuggestedUsers.slice(0, 5).map((user) => (
-              <div key={user.id} className="flex items-center justify-between">
-                <div className="flex items-center space-x-3">
-                  <Avatar className="w-10 h-10">
-                    <AvatarImage src={user.avatar || ""} alt={user.displayName} />
-                    <AvatarFallback>{user.displayName[0]}</AvatarFallback>
-                  </Avatar>
-                  <div>
-                    <p
-                      className="text-sm font-medium"
-                      data-testid={`text-suggested-chef-${user.id}`}
-                    >
-                      {user.displayName}
-                    </p>
-                    <p className="text-xs text-muted-foreground">
-                      {(user as any).specialty || "Expert Chef"}
-                    </p>
-=======
             <div className="space-y-3">
               {displaySuggestedUsers.slice(0, 5).map((user) => (
                 <div key={user.id} className="flex items-center justify-between">
@@ -665,7 +562,6 @@
                         {(user as any).specialty || "Expert Chef"}
                       </p>
                     </div>
->>>>>>> 9e41f0d9
                   </div>
                   <Button
                     size="sm"
@@ -679,34 +575,6 @@
             </div>
           </section>
 
-<<<<<<< HEAD
-        <section className="mb-8">
-          <h3 className="font-semibold mb-4">Trending Recipes</h3>
-          <div className="space-y-4">
-            {displayTrendingRecipes.slice(0, 5).map((recipe) => (
-              <div
-                key={recipe.id}
-                className="flex space-x-3 cursor-pointer hover:bg-muted/50 p-2 rounded-lg transition-colors"
-                data-testid={`trending-recipe-${recipe.id}`}
-              >
-                <img
-                  src={recipe.post.imageUrl}
-                  alt={recipe.title}
-                  className="w-12 h-12 rounded-lg object-cover flex-shrink-0"
-                />
-                <div className="flex-1">
-                  <p className="text-sm font-medium">{recipe.title}</p>
-                  <p className="text-xs text-muted-foreground">
-                    by {recipe.post.user.displayName}
-                  </p>
-                  <div className="flex items-center space-x-2 mt-1">
-                    <span className="text-xs text-destructive">
-                      ♥ {recipe.post.likesCount}
-                    </span>
-                    <span className="text-xs text-muted-foreground">
-                      • {recipe.cookTime} min
-                    </span>
-=======
           <section className="mb-8">
             <h3 className="font-semibold mb-4">Trending Recipes</h3>
             <div className="space-y-4">
@@ -728,7 +596,6 @@
                       <span className="text-xs text-destructive">♥ {recipe.post.likesCount}</span>
                       <span className="text-xs text-muted-foreground">• {recipe.cookTime} min</span>
                     </div>
->>>>>>> 9e41f0d9
                   </div>
                 </div>
               ))}
