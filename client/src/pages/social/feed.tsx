--- conflicted
+++ resolved
@@ -14,10 +14,7 @@
 import DailyQuests from "@/components/DailyQuests";
 import AISuggestions from "@/components/AISuggestions";
 import ErrorBoundary from "@/components/ErrorBoundary";
-<<<<<<< HEAD
 import CommentsSection from "./CommentsSection";
-=======
->>>>>>> d02b0802
 import { useUser } from "@/contexts/UserContext";
 
 const demoTrendingRecipes = [
@@ -751,7 +748,6 @@
 
                 {/* Comments section */}
                 <CommentsSection postId={selectedPost.id} currentUserId={currentUserId} />
-<<<<<<< HEAD
 
                 {/* Delete button for post owner */}
                 {currentUserId === selectedPost.user?.id && (
@@ -808,8 +804,6 @@
                     </Button>
                   </div>
                 )}
-=======
->>>>>>> d02b0802
               </div>
             </div>
           </div>
