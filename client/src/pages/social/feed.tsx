--- conflicted
+++ resolved
@@ -11,6 +11,7 @@
 import DailyQuests from "@/components/DailyQuests";
 import AISuggestions from "@/components/AISuggestions";
 import ErrorBoundary from "@/components/ErrorBoundary";
+import { useUser } from "@/contexts/UserContext";
 
 const demoTrendingRecipes = [
   {
@@ -121,47 +122,11 @@
     imageUrl: "https://images.unsplash.com/photo-1484723091739-30a097e8f929?w=400&h=400&fit=crop&auto=format",
     isRecipe: false,
     likesCount: 42,
-<<<<<<< HEAD
-    commentsCount: 0,
-    tags: [],
-    userId: "user-2",
-    createdAt: new Date(),
-=======
     createdAt: new Date().toISOString(),
->>>>>>> f575a010
     user: {
       id: "user-2",
-      username: "alice_chef",
-      email: "alice@example.com",
-      password: "",
       displayName: "Alice Chef",
-      firstName: null,
-      lastName: null,
-      royalTitle: null,
-      showFullName: false,
-      bio: null,
       avatar: "https://images.unsplash.com/photo-1494790108755-2616b612b786?w=100&h=100&fit=crop&auto=format",
-      specialty: null,
-      isChef: false,
-      followersCount: 0,
-      followingCount: 0,
-      postsCount: 0,
-      cateringEnabled: false,
-      cateringLocation: null,
-      cateringRadius: 25,
-      cateringBio: null,
-      cateringAvailable: true,
-      subscriptionTier: "free",
-      subscriptionStatus: "active",
-      subscriptionEndsAt: null,
-      monthlyRevenue: "0",
-      nutritionPremium: false,
-      nutritionTrialEndsAt: null,
-      dailyCalorieGoal: null,
-      macroGoals: null,
-      dietaryRestrictions: [],
-      emailVerifiedAt: null,
-      createdAt: new Date(),
     },
   },
   {
@@ -170,47 +135,11 @@
     imageUrl: "https://images.unsplash.com/photo-1512568400610-3f3f73e78e14?w=400&h=400&fit=crop&auto=format",
     isRecipe: true,
     likesCount: 28,
-<<<<<<< HEAD
-    commentsCount: 0,
-    tags: [],
-    userId: "user-3",
-    createdAt: new Date(),
-=======
     createdAt: new Date().toISOString(),
->>>>>>> f575a010
     user: {
       id: "user-3",
-      username: "bob_baker",
-      email: "bob@example.com",
-      password: "",
       displayName: "Bob Baker",
-      firstName: null,
-      lastName: null,
-      royalTitle: null,
-      showFullName: false,
-      bio: null,
       avatar: "https://images.unsplash.com/photo-1507003211169-0a1dd7228f2d?w=100&h=100&fit=crop&auto=format",
-      specialty: null,
-      isChef: false,
-      followersCount: 0,
-      followingCount: 0,
-      postsCount: 0,
-      cateringEnabled: false,
-      cateringLocation: null,
-      cateringRadius: 25,
-      cateringBio: null,
-      cateringAvailable: true,
-      subscriptionTier: "free",
-      subscriptionStatus: "active",
-      subscriptionEndsAt: null,
-      monthlyRevenue: "0",
-      nutritionPremium: false,
-      nutritionTrialEndsAt: null,
-      dailyCalorieGoal: null,
-      macroGoals: null,
-      dietaryRestrictions: [],
-      emailVerifiedAt: null,
-      createdAt: new Date(),
     },
   },
   {
@@ -219,47 +148,11 @@
     imageUrl: "https://images.unsplash.com/photo-1578985545062-69928b1d9587?w=400&h=400&fit=crop&auto=format",
     isRecipe: true,
     likesCount: 156,
-<<<<<<< HEAD
-    commentsCount: 0,
-    tags: [],
-    userId: "user-4",
-    createdAt: new Date(),
-=======
     createdAt: new Date().toISOString(),
->>>>>>> f575a010
     user: {
       id: "user-4",
-      username: "carol_cook",
-      email: "carol@example.com",
-      password: "",
       displayName: "Carol Cook",
-      firstName: null,
-      lastName: null,
-      royalTitle: null,
-      showFullName: false,
-      bio: null,
       avatar: "https://images.unsplash.com/photo-1438761681033-6461ffad8d80?w=100&h=100&fit=crop&auto=format",
-      specialty: null,
-      isChef: false,
-      followersCount: 0,
-      followingCount: 0,
-      postsCount: 0,
-      cateringEnabled: false,
-      cateringLocation: null,
-      cateringRadius: 25,
-      cateringBio: null,
-      cateringAvailable: true,
-      subscriptionTier: "free",
-      subscriptionStatus: "active",
-      subscriptionEndsAt: null,
-      monthlyRevenue: "0",
-      nutritionPremium: false,
-      nutritionTrialEndsAt: null,
-      dailyCalorieGoal: null,
-      macroGoals: null,
-      dietaryRestrictions: [],
-      emailVerifiedAt: null,
-      createdAt: new Date(),
     },
   },
   {
@@ -368,7 +261,8 @@
 }
 
 export default function Feed() {
-  const currentUserId = "user-1";
+  const { user } = useUser();
+  const currentUserId = user?.id;
 
   // Posts feed
   const {
@@ -378,6 +272,7 @@
   } = useQuery<PostWithUser[]>({
     queryKey: ["/api/posts/feed", currentUserId],
     queryFn: () => fetchJSON<PostWithUser[]>(`/api/posts/feed?userId=${currentUserId}`),
+    enabled: !!currentUserId, // Only fetch if user is logged in
   });
 
   // Suggested users (sidebar) — falls back to demo if error
@@ -387,21 +282,15 @@
     error: usersError,
   } = useQuery<User[]>({
     queryKey: ["/api/users", currentUserId, "suggested"],
-    queryFn: () => fetchJSON<User[]>("/api/users/suggested?limit=5"),
+    queryFn: () => fetchJSON<User[]>(`/api/users/${currentUserId}/suggested?limit=5`),
+    enabled: !!currentUserId, // Only run if currentUserId exists
   });
 
-  // Trending recipes (sidebar) — falls back to demo if error
-  const {
-    data: trendingRecipes,
-    isLoading: recipesLoading,
-    error: recipesError,
-  } = useQuery<(Recipe & { post: PostWithUser })[]>({
-    queryKey: ["/api/recipes/trending"],
-    queryFn: () =>
-      fetchJSON<(Recipe & { post: PostWithUser })[]>(
-        "/api/recipes/trending?limit=5"
-      ),
-  });
+  // Trending recipes (sidebar) — using demo data for now
+  // The /api/recipes endpoints don't include post data needed for display
+  const trendingRecipes = undefined; // Force use of demo data
+  const recipesError = null;
+  const recipesLoading = false;
 
   // Use demo data as fallback
   const displayPosts = postsError ? demoPosts : posts ?? demoPosts;
@@ -477,8 +366,8 @@
       </div>
 
       {/* Sidebar */}
-      <aside className="hidden xl:block w-80 bg-card border-l border-border overflow-y-auto max-h-screen">
-        <div className="p-6 space-y-8">
+      <aside className="hidden xl:block w-80 bg-card border-l border-border">
+        <div className="p-4 space-y-4">
           {/* Phase 1: Daily Addiction Features */}
           <section>
             <ErrorBoundary>
@@ -492,8 +381,8 @@
             </ErrorBoundary>
           </section>
 
-          <section className="mb-8">
-            <h3 className="font-semibold mb-4">Suggested Chefs</h3>
+          <section>
+            <h3 className="font-semibold mb-3 text-sm">Suggested Chefs</h3>
           <div className="space-y-3">
             {displaySuggestedUsers.slice(0, 5).map((user) => (
               <div key={user.id} className="flex items-center justify-between">
@@ -526,8 +415,8 @@
           </div>
         </section>
 
-        <section className="mb-8">
-          <h3 className="font-semibold mb-4">Trending Recipes</h3>
+        <section>
+          <h3 className="font-semibold mb-3 text-sm">Trending Recipes</h3>
           <div className="space-y-4">
             {displayTrendingRecipes.slice(0, 5).map((recipe) => (
               <div
