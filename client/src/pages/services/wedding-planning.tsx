<<<<<<< HEAD
import { useState, useMemo, memo, useCallback } from 'react';
=======
import { useState, useMemo } from 'react';
>>>>>>> bf8a496d
import {
  Calendar, MapPin, Users, DollarSign, Clock, Heart,
  ChefHat, Camera, Music, Flower, Sparkles, Star,
  Filter, Search, ArrowRight, Check, Info, Phone,
  Mail, Instagram, Globe, ChevronDown, TrendingUp,
  Award, Shield, Bookmark, Share2, MessageCircle,
  Gift, Calendar as CalendarIcon, Link2, Plus, X, BellRing,
  AlertCircle, Zap, Lock
} from 'lucide-react';
import { Card, CardContent, CardHeader, CardTitle, CardDescription } from '@/components/ui/card';
import { Button } from '@/components/ui/button';
import { Input } from '@/components/ui/input';
import { Badge } from '@/components/ui/badge';
import { Tabs, TabsContent, TabsList, TabsTrigger } from '@/components/ui/tabs';
import { Select, SelectContent, SelectItem, SelectTrigger, SelectValue } from '@/components/ui/select';
import { Slider } from '@/components/ui/slider';
import { Progress } from '@/components/ui/progress';
import { Alert, AlertDescription } from '@/components/ui/alert';
import { Textarea } from '@/components/ui/textarea';
import { Link } from 'wouter';
import { useToast } from '@/hooks/use-toast';
import { useUser } from '@/contexts/UserContext';

// =========================================================
// STATIC DATA - Moved outside component for performance
// =========================================================

const VENDORS = [
  {
    id: 1,
    type: 'caterer',
    name: 'Bella Vista Catering',
    rating: 4.9,
    reviews: 127,
    priceRange: '$$$',
    image: 'https://images.unsplash.com/photo-1555244162-803834f70033',
    specialty: 'Farm-to-Table',
    verified: true,
    featured: true,
    sponsored: true,
    availability: 'Available',
    minGuests: 50,
    maxGuests: 500,
    description: 'Award-winning catering with locally sourced ingredients',
    amenities: ['Tastings', 'Custom Menus', 'Dietary Options', 'Bar Service'],
    responseTime: '2 hours',
    viewsToday: 23
  },
  {
    id: 2,
    type: 'venue',
    name: 'The Grand Ballroom',
    rating: 4.8,
    reviews: 89,
    priceRange: '$$$$',
    image: 'https://images.unsplash.com/photo-1519167758481-83f550bb49b3',
    capacity: '50-300',
    verified: true,
    featured: false,
    availability: 'Limited',
    description: 'Elegant historic venue with stunning architecture',
    amenities: ['In-House Catering', 'Parking', 'Bridal Suite', 'Dance Floor'],
    responseTime: '24 hours'
  },
  {
    id: 3,
    type: 'photographer',
    name: 'Moments Photography',
    rating: 5.0,
    reviews: 203,
    priceRange: '$$$',
    image: 'https://images.unsplash.com/photo-1537633552985-df8429e8048b',
    style: 'Documentary',
    verified: true,
    featured: false,
    availability: 'Available',
    description: 'Capturing authentic moments with artistic flair',
    packages: ['6 hours', '8 hours', 'Full day'],
    responseTime: '1 hour'
  },
  {
    id: 4,
    type: 'dj',
    name: 'Elite Entertainment DJ',
    rating: 4.7,
    reviews: 156,
    priceRange: '$$',
    image: 'https://images.unsplash.com/photo-1493676304819-0d7a8d026dcf',
    specialty: 'All Genres',
    verified: false,
    featured: false,
    availability: 'Available',
    description: 'Professional DJ services with premium sound systems',
    amenities: ['MC Services', 'Lighting', 'Dance Floor', 'Wireless Mics'],
    responseTime: '3 hours'
  }
];

const VENDOR_CATEGORIES = [
  { value: 'all', label: 'All', icon: Sparkles },
  { value: 'caterer', label: 'Catering', icon: ChefHat },
  { value: 'venue', label: 'Venues', icon: MapPin },
  { value: 'photographer', label: 'Photo', icon: Camera },
  { value: 'dj', label: 'DJ & Music', icon: Music },
  { value: 'florist', label: 'Florist', icon: Flower },
  { value: 'planner', label: 'Planner', icon: Heart }
];

<<<<<<< HEAD
// =========================================================
// MEMOIZED VENDOR CARD - Prevents re-renders on scroll
// =========================================================
interface VendorCardProps {
  vendor: typeof VENDORS[0];
  isSaved: boolean;
  isQuoteRequested: boolean;
  onToggleSave: (id: number) => void;
  onRequestQuote: (id: number) => void;
}

const VendorCard = memo(({ vendor, isSaved, isQuoteRequested, onToggleSave, onRequestQuote }: VendorCardProps) => {
  return (
    <Card className="overflow-hidden hover:shadow-lg transition-shadow">
      <div className="relative">
        <img
          src={vendor.image}
          alt={vendor.name}
          className="w-full h-40 md:h-48 object-cover"
          loading="lazy"
          decoding="async"
          fetchPriority="low"
        />
        {vendor.sponsored && (
          <Badge className="absolute top-2 left-2 bg-gradient-to-r from-yellow-500 to-orange-500 text-xs">
            <TrendingUp className="w-3 h-3 mr-1" />
            <span className="hidden sm:inline">Sponsored</span>
          </Badge>
        )}
        {vendor.featured && !vendor.sponsored && (
          <Badge className="absolute top-2 left-2 bg-gradient-to-r from-pink-600 to-purple-600 text-xs">
            <Sparkles className="w-3 h-3 mr-1" />
            <span className="hidden sm:inline">Featured</span>
          </Badge>
        )}
        <Button
          size="sm"
          variant="secondary"
          className="absolute top-2 right-2 rounded-full p-1.5 md:p-2"
          onClick={() => onToggleSave(vendor.id)}
        >
          <Bookmark className={`w-3 h-3 md:w-4 md:h-4 ${isSaved ? 'fill-current' : ''}`} />
        </Button>
        <Badge
          className={`absolute bottom-2 left-2 text-xs ${
            (vendor as any).availability === 'Available'
              ? 'bg-green-500'
              : (vendor as any).availability === 'Limited'
              ? 'bg-yellow-500'
              : 'bg-red-500'
          }`}
        >
          {(vendor as any).availability}
        </Badge>
      </div>

      <CardContent className="p-3 md:p-4">
        <div className="mb-2">
          <h3 className="font-semibold text-base md:text-lg flex items-center gap-1">
            {vendor.name}
            {(vendor as any).verified && <Shield className="w-3 h-3 md:w-4 md:h-4 text-blue-500" />}
          </h3>
          <p className="text-xs md:text-sm text-muted-foreground line-clamp-2">{(vendor as any).description}</p>
        </div>

        <div className="flex items-center gap-3 md:gap-4 mb-2 md:mb-3">
          <div className="flex items-center gap-1">
            <Star className="w-3 h-3 md:w-4 md:h-4 fill-yellow-400 text-yellow-400" />
            <span className="font-semibold text-sm md:text-base">{vendor.rating}</span>
            <span className="text-xs md:text-sm text-muted-foreground">({vendor.reviews})</span>
          </div>
          <span className="text-xs md:text-sm font-medium">{vendor.priceRange}</span>
        </div>

        {(vendor as any).amenities && (
          <div className="flex flex-wrap gap-1 mb-2 md:mb-3">
            {(vendor as any).amenities.slice(0, 3).map((amenity: string) => (
              <Badge key={amenity} variant="secondary" className="text-[10px] md:text-xs">
                {amenity}
              </Badge>
            ))}
            {(vendor as any).amenities.length > 3 && (
              <Badge variant="secondary" className="text-[10px] md:text-xs">
                +{(vendor as any).amenities.length - 3}
              </Badge>
            )}
          </div>
        )}

        {(vendor as any).viewsToday && (
          <Alert className="mb-2 md:mb-3 p-2">
            <AlertCircle className="h-3 w-3" />
            <AlertDescription className="text-[10px] md:text-xs">
              {(vendor as any).viewsToday} couples viewed today
            </AlertDescription>
          </Alert>
        )}

        <div className="flex flex-col sm:flex-row items-start sm:items-center justify-between gap-2 pt-3 border-t">
          <div className="flex items-center gap-1 text-[10px] md:text-xs text-muted-foreground">
            <Clock className="w-3 h-3" />
            <span className="hidden sm:inline">Responds in {(vendor as any).responseTime}</span>
            <span className="sm:hidden">{(vendor as any).responseTime}</span>
          </div>
          <div className="flex gap-2 w-full sm:w-auto">
            {isQuoteRequested ? (
              <Badge variant="secondary" className="text-[10px] md:text-xs">
                Quote Requested
              </Badge>
            ) : (
              <>
                <Button size="sm" variant="outline" onClick={() => onRequestQuote(vendor.id)} className="flex-1 sm:flex-none text-xs">
                  <span className="hidden sm:inline">Get Quote</span>
                  <span className="sm:hidden">Quote</span>
                </Button>
                <Link href="/catering/wedding-map" className="flex-1 sm:flex-none">
                  <Button size="sm" className="bg-gradient-to-r from-pink-600 to-purple-600 w-full text-xs">
                    <span className="hidden sm:inline">View Map</span>
                    <span className="sm:hidden">Map</span>
                  </Button>
                </Link>
              </>
            )}
          </div>
        </div>
      </CardContent>
    </Card>
  );
});

VendorCard.displayName = 'VendorCard';

=======
>>>>>>> bf8a496d
export default function WeddingPlanning() {
  const { toast } = useToast();

  // Get user context and check subscription status
  const { user } = useUser();
  const isPremium = user?.subscription === 'premium';

  // Simulated dynamic savings data (replace with a real API call if needed)
  const dynamicSavings = 4200;

  const [selectedVendorType, setSelectedVendorType] = useState('all');
  const [budgetRange, setBudgetRange] = useState([5000, 50000]);
  const [guestCount, setGuestCount] = useState([100]);
  const [selectedDate, setSelectedDate] = useState('');
  const [savedVendors, setSavedVendors] = useState(new Set<number>());
  const [activeView, setActiveView] = useState('grid');
  const [showBudgetCalculator, setShowBudgetCalculator] = useState(false);
  const [showTrialBanner, setShowTrialBanner] = useState(() => {
    // Check if user has dismissed the banner before
    return localStorage.getItem('weddingTrialBannerDismissed') !== 'true';
  });
  const [requestedQuotes, setRequestedQuotes] = useState(new Set<number>());

  const handleStartTrial = () => {
    // Wedding planning features are free - just dismiss the banner permanently
    setShowTrialBanner(false);
    localStorage.setItem('weddingTrialBannerDismissed', 'true');

    // Show confirmation toast
    toast({
      description: "🎉 All wedding planning features are completely free! Enjoy unlimited access.",
    });
  };

  const [registryLinks, setRegistryLinks] = useState([
    { id: 1, name: 'Amazon', url: '', icon: '🎁' },
    { id: 2, name: 'Target', url: '', icon: '🎯' },
    { id: 3, name: 'Zola', url: '', icon: '💑' }
  ]);

  const [calendarEvents, setCalendarEvents] = useState([
    { id: 1, date: '2025-03-15', title: 'Venue Tour - Grand Ballroom', type: 'appointment', reminder: true },
    { id: 2, date: '2025-03-20', title: 'Cake Tasting', type: 'appointment', reminder: true },
    { id: 3, date: '2025-04-01', title: 'Catering Deposit Due', type: 'payment', reminder: true },
    { id: 4, date: '2025-04-15', title: 'Send Save the Dates', type: 'task', reminder: false }
  ]);

  // Memoized budget breakdown - only recalculates when budgetRange changes
  const budgetBreakdown = useMemo(() => [
    { category: 'Catering & Bar', percentage: 40, amount: budgetRange[1] * 0.4, icon: ChefHat },
    { category: 'Venue', percentage: 20, amount: budgetRange[1] * 0.2, icon: MapPin },
    { category: 'Photography', percentage: 12, amount: budgetRange[1] * 0.12, icon: Camera },
    { category: 'Music & Entertainment', percentage: 8, amount: budgetRange[1] * 0.08, icon: Music },
    { category: 'Flowers & Decor', percentage: 10, amount: budgetRange[1] * 0.1, icon: Flower },
    { category: 'Other', percentage: 10, amount: budgetRange[1] * 0.1, icon: Sparkles }
  ], [budgetRange]);

  // Memoized filtered vendors - only recalculates when filter changes
  const filteredVendors = useMemo(() =>
    selectedVendorType === 'all'
      ? VENDORS
      : VENDORS.filter(v => v.type === selectedVendorType),
    [selectedVendorType]
  );

  // Memoized callbacks to prevent re-creating functions on every render
  const toggleSaveVendor = useCallback((vendorId: number) => {
    setSavedVendors(prev => {
      const next = new Set(prev);
      next.has(vendorId) ? next.delete(vendorId) : next.add(vendorId);
      return next;
    });
  }, []);

  const requestQuote = useCallback((vendorId: number) => {
    setRequestedQuotes(prev => new Set(prev).add(vendorId));
<<<<<<< HEAD
  }, []);
=======
  };
>>>>>>> bf8a496d

  return (
    <div className="max-w-7xl mx-auto px-3 md:px-4 py-4 md:py-8">
      {showTrialBanner && (
        <Card className="mb-4 md:mb-6 border-2 border-purple-500 bg-gradient-to-r from-purple-50 to-pink-50 dark:from-purple-950 dark:to-pink-950">
          <CardContent className="p-3 md:p-4">
            <div className="flex flex-col sm:flex-row items-start sm:items-center justify-between gap-3">
              <div className="flex items-start gap-2 md:gap-3 flex-1">
                <div className="relative flex-shrink-0">
                  <Sparkles className="w-6 h-6 md:w-8 md:h-8 text-purple-600" />
                  <Badge className="absolute -top-1 -right-1 md:-top-2 md:-right-2 bg-green-500 text-white text-[10px] md:text-xs">FREE</Badge>
                </div>
                <div className="min-w-0">
                  <h3 className="font-bold text-sm md:text-lg">Start Your 14-Day Premium Trial</h3>
                  <p className="text-xs md:text-sm text-muted-foreground line-clamp-2">
                    Unlimited vendor messaging • Priority responses • Advanced planning tools
                  </p>
                </div>
              </div>
              <div className="flex gap-2 w-full sm:w-auto">
                <Button
                  variant="outline"
                  size="sm"
                  onClick={() => {
                    setShowTrialBanner(false);
                    localStorage.setItem('weddingTrialBannerDismissed', 'true');
                  }}
                  className="flex-shrink-0"
                >
                  <X className="w-3 h-3 md:w-4 md:h-4" />
                </Button>
                <Button
                  className="bg-gradient-to-r from-purple-600 to-pink-600 text-white flex-1 sm:flex-none"
                  size="sm"
                  onClick={handleStartTrial}
                >
                  <Zap className="w-3 h-3 md:w-4 md:h-4 mr-1 md:mr-2" />
                  <span className="text-xs md:text-sm">Start Free Trial</span>
                </Button>
              </div>
            </div>
          </CardContent>
        </Card>
      )}

      <div className="mb-8">
        <div className="mb-6">
          <div className="mb-4">
            <h1 className="text-3xl md:text-4xl font-bold bg-gradient-to-r from-pink-600 to-purple-600 bg-clip-text text-transparent">
              Wedding Planning Hub
            </h1>
            <p className="text-muted-foreground mt-2 text-sm md:text-base">
              Find and book the perfect vendors for your special day
            </p>
          </div>
          <div className="flex flex-col sm:flex-row gap-2">
            <Button
              variant="outline"
              onClick={() => setShowBudgetCalculator(!showBudgetCalculator)}
              className="w-full sm:w-auto"
            >
              <DollarSign className="w-4 h-4 mr-2" />
              <span className="hidden sm:inline">Budget Calculator</span>
              <span className="sm:hidden">Budget</span>
            </Button>
            <Link href="/catering/wedding-map" className="w-full sm:w-auto">
              <Button variant="outline" className="w-full">
                <MapPin className="w-4 h-4 mr-2" />
                <span className="hidden sm:inline">Open Vendor Map</span>
                <span className="sm:hidden">Map</span>
              </Button>
            </Link>
            <Button className="bg-gradient-to-r from-pink-600 to-purple-600 text-white w-full sm:w-auto">
              <Heart className="w-4 h-4 mr-2" />
              Start Planning
            </Button>
          </div>
        </div>

        <Card className="mb-6">
          <CardContent className="p-4 md:p-6">
            <div className="flex flex-col sm:flex-row sm:items-center sm:justify-between gap-2 mb-4">
              <h3 className="font-semibold text-sm md:text-base">Your Wedding Planning Progress</h3>
              <span className="text-xs md:text-sm text-muted-foreground">3 of 7 vendors booked</span>
            </div>
            <Progress value={43} className="mb-4" />
            <div className="grid grid-cols-4 md:grid-cols-7 gap-2 md:gap-3">
              {['Venue', 'Catering', 'Photo', 'Music', 'Flowers', 'Planner', 'Cake'].map((item, idx) => (
                <div key={item} className="text-center">
                  <div
                    className={`w-7 h-7 md:w-8 md:h-8 mx-auto rounded-full flex items-center justify-center mb-1 ${
                      idx < 3 ? 'bg-green-500' : 'bg-gray-200'
                    }`}
                  >
                    {idx < 3 && <Check className="w-3 h-3 md:w-4 md:h-4 text-white" />}
                  </div>
                  <span className="text-[10px] md:text-xs">{item}</span>
                </div>
              ))}
            </div>
          </CardContent>
        </Card>

        {showBudgetCalculator && (
          <Card className="mb-6">
            <CardHeader>
              <CardTitle>Smart Budget Calculator</CardTitle>
              <CardDescription>Optimize your wedding budget across all vendor categories</CardDescription>
            </CardHeader>
            <CardContent>
              <div className="space-y-4">
                <div>
                  <label className="text-sm font-medium">Total Budget</label>
                  <div className="flex items-center gap-4 mt-2">
                    <span className="text-2xl font-bold">${budgetRange[1].toLocaleString()}</span>
                    <Slider
                      value={budgetRange}
                      onValueChange={setBudgetRange}
                      max={100000}
                      min={5000}
                      step={1000}
                      className="flex-1"
                    />
                  </div>
                </div>

                <div className="grid gap-3 mt-6">
                  {budgetBreakdown.map((item) => (
                    <div key={item.category} className="flex items-center justify-between p-3 bg-muted rounded-lg">
                      <div className="flex items-center gap-3">
                        <item.icon className="w-5 h-5 text-muted-foreground" />
                        <div>
                          <p className="font-medium">{item.category}</p>
                          <p className="text-xs text-muted-foreground">{item.percentage}% of budget</p>
                        </div>
                      </div>
                      <span className="font-semibold">${item.amount.toLocaleString()}</span>
                    </div>
                  ))}
                </div>

                <Alert>
                  <Info className="h-4 w-4" />
                  <AlertDescription>
                    Based on {guestCount[0]} guests. Catering typically represents the largest portion of your wedding budget.
                  </AlertDescription>
                </Alert>
              </div>
            </CardContent>
          </Card>
        )}

        {/* Premium Budget Tool Section */}
        <div className="grid grid-cols-1 md:grid-cols-2 gap-6 mb-8">
          {/* Current Budget Card */}
          <Card>
            <CardHeader>
              <CardTitle>Your Current Budget</CardTitle>
              <CardDescription>Target: ${budgetRange[1].toLocaleString()}</CardDescription>
            </CardHeader>
            <CardContent>
              <div className="space-y-3">
                <Slider
                  value={budgetRange}
                  onValueChange={setBudgetRange}
                  max={100000}
                  min={5000}
                  step={1000}
                  className="flex-1"
                />
                <div className="flex justify-between text-sm text-muted-foreground">
                  <span>${budgetRange[0].toLocaleString()}</span>
                  <span>${budgetRange[1].toLocaleString()}</span>
                </div>
              </div>
            </CardContent>
          </Card>

          {/* Dynamic Budget Advisor Card */}
          <Card className={isPremium ? "border-green-500/50" : "border-gray-200"}>
            <CardHeader className="flex flex-row items-center justify-between">
              <CardTitle className={isPremium ? "text-green-700" : "text-gray-500"}>
                {isPremium ? "Dynamic Budget Advisor" : "Budget Optimization (Premium)"}
              </CardTitle>
              {isPremium ? (
                <TrendingUp className="w-6 h-6 text-green-600" />
              ) : (
                <Lock className="w-6 h-6 text-gray-400" />
              )}
            </CardHeader>
            <CardContent>
              {isPremium ? (
                <div className="space-y-3">
                  <p className="text-4xl font-bold text-green-600">
                    <DollarSign className="w-6 h-6 inline mr-1" />
                    {dynamicSavings.toLocaleString()}
                  </p>
                  <p className="text-sm text-muted-foreground">
                    Projected savings by optimizing your venue and catering budget against similar couples in your area.
                  </p>
                  <Button size="sm">View Detailed Report</Button>
                </div>
              ) : (
                <div className="space-y-3">
                  <p className="text-4xl font-bold text-gray-400">Locked</p>
                  <p className="text-sm text-muted-foreground">
                    Unlock the Dynamic Budget Advisor to find an average of
                    <span className="font-bold text-pink-600"> $4,200</span> in hidden savings based on your criteria.
                  </p>
                  <Button size="sm" variant="outline" className="bg-pink-100 border-pink-300">
                    <Heart className="w-4 h-4 mr-2" />
                    Go Premium
                  </Button>
                </div>
              )}
            </CardContent>
          </Card>
        </div>

        <Card className="mb-6">
          <CardContent className="p-4 md:p-6">
            <div className="grid grid-cols-1 sm:grid-cols-2 lg:grid-cols-4 gap-3 md:gap-4">
              <div>
                <label className="text-xs md:text-sm font-medium mb-2 block">Event Date</label>
                <Input
                  type="date"
                  value={selectedDate}
                  onChange={(e) => setSelectedDate(e.target.value)}
                  className="w-full"
                />
              </div>

              <div>
                <label className="text-xs md:text-sm font-medium mb-2 block">Guest Count</label>
                <div className="flex items-center gap-2">
                  <Input
                    type="number"
                    value={guestCount[0]}
                    onChange={(e) => setGuestCount([parseInt(e.target.value || '0', 10)])}
                    className="w-full"
                  />
                  <Users className="w-4 h-4 text-muted-foreground flex-shrink-0" />
                </div>
              </div>

              <div>
                <label className="text-xs md:text-sm font-medium mb-2 block">Location</label>
                <Select>
                  <SelectTrigger>
                    <SelectValue placeholder="Select area" />
                  </SelectTrigger>
                  <SelectContent>
                    <SelectItem value="hartford">Hartford Area</SelectItem>
                    <SelectItem value="newhaven">New Haven</SelectItem>
                    <SelectItem value="stamford">Stamford</SelectItem>
                    <SelectItem value="greenwich">Greenwich</SelectItem>
                  </SelectContent>
                </Select>
              </div>

              <div>
                <label className="text-xs md:text-sm font-medium mb-2 block">Style</label>
                <Select>
                  <SelectTrigger>
                    <SelectValue placeholder="Wedding style" />
                  </SelectTrigger>
                  <SelectContent>
                    <SelectItem value="classic">Classic & Elegant</SelectItem>
                    <SelectItem value="rustic">Rustic & Barn</SelectItem>
                    <SelectItem value="modern">Modern & Chic</SelectItem>
                    <SelectItem value="beach">Beach & Outdoor</SelectItem>
                    <SelectItem value="vintage">Vintage</SelectItem>
                  </SelectContent>
                </Select>
              </div>
            </div>
          </CardContent>
        </Card>
      </div>

      <div className="grid grid-cols-4 sm:grid-cols-7 gap-2 mb-6">
        {VENDOR_CATEGORIES.map((category) => {
          const Icon = category.icon;
          const isSelected = selectedVendorType === category.value;
          const count = category.value === 'all'
            ? VENDORS.length
            : VENDORS.filter(v => v.type === category.value).length;
          return (
            <Button
              key={category.value}
              variant={isSelected ? 'default' : 'outline'}
              onClick={() => setSelectedVendorType(category.value)}
              className="w-full flex items-center justify-center sm:justify-between px-2"
              size="sm"
            >
              <div className="flex items-center gap-1 min-w-0">
                <Icon className="w-4 h-4 flex-shrink-0" />
                <span className="text-xs sm:text-sm hidden sm:inline truncate">{category.label}</span>
              </div>
              <Badge variant="secondary" className="text-xs hidden sm:flex flex-shrink-0">
                {count}
              </Badge>
            </Button>
          );
        })}
      </div>

      <div className="flex flex-col sm:flex-row items-start sm:items-center justify-between gap-3 mb-6">
        <div className="flex flex-col sm:flex-row sm:items-center gap-2 sm:gap-4">
          <h2 className="text-lg md:text-xl font-semibold">{filteredVendors.length} Vendors Available</h2>
          {selectedDate && (
            <Badge variant="secondary" className="w-fit">
              <Calendar className="w-3 h-3 mr-1" />
              <span className="text-xs">{new Date(selectedDate).toLocaleDateString('en-US', { month: 'short', day: 'numeric', year: 'numeric' })}</span>
            </Badge>
          )}
        </div>

        <div className="flex items-center gap-2 w-full sm:w-auto">
          <Select defaultValue="featured">
            <SelectTrigger className="w-full sm:w-40 text-xs md:text-sm">
              <SelectValue />
            </SelectTrigger>
            <SelectContent>
              <SelectItem value="featured">Featured</SelectItem>
              <SelectItem value="rating">Highest Rated</SelectItem>
              <SelectItem value="price-low">Price: Low to High</SelectItem>
              <SelectItem value="price-high">Price: High to Low</SelectItem>
              <SelectItem value="availability">Available First</SelectItem>
            </SelectContent>
          </Select>
        </div>
      </div>

      <div className="grid grid-cols-1 md:grid-cols-2 lg:grid-cols-3 gap-4 md:gap-6 mb-8">
        {filteredVendors.map((vendor) => (
          <VendorCard
            key={vendor.id}
            vendor={vendor}
            isSaved={savedVendors.has(vendor.id)}
            isQuoteRequested={requestedQuotes.has(vendor.id)}
            onToggleSave={toggleSaveVendor}
            onRequestQuote={requestQuote}
          />
        ))}
      </div>

      <Card className="mb-8">
        <CardHeader className="p-4 md:p-6">
          <CardTitle className="flex items-center gap-2 text-base md:text-lg">
            <Gift className="w-4 h-4 md:w-5 md:h-5" />
            Gift Registry Hub
          </CardTitle>
          <CardDescription className="text-xs md:text-sm">Manage all your registries in one place and share with guests</CardDescription>
        </CardHeader>
        <CardContent className="p-4 md:p-6">
          <div className="space-y-3 md:space-y-4">
            {registryLinks.map((registry) => (
              <div key={registry.id} className="flex items-center gap-2 md:gap-3">
                <span className="text-xl md:text-2xl flex-shrink-0">{registry.icon}</span>
                <div className="flex-1 min-w-0">
                  <Input
                    placeholder={`${registry.name} Registry URL`}
                    value={registry.url}
                    onChange={(e) => {
                      setRegistryLinks(prev =>
                        prev.map(r => (r.id === registry.id ? { ...r, url: e.target.value } : r))
                      );
                    }}
                    className="w-full text-sm"
                  />
                </div>
                <Button size="sm" variant="ghost" className="flex-shrink-0">
                  <X className="w-3 h-3 md:w-4 md:h-4" />
                </Button>
              </div>
            ))}

            <Button variant="outline" className="w-full text-sm">
              <Plus className="w-4 h-4 mr-2" />
              Add Another Registry
            </Button>

            <div className="border-t pt-4 mt-4 md:mt-6">
              <h4 className="font-medium mb-3 text-sm md:text-base">Share Your Registries</h4>
              <div className="grid grid-cols-2 sm:flex sm:flex-wrap gap-2">
                <Button variant="outline" size="sm" className="text-xs">
                  <Share2 className="w-3 h-3 md:w-4 md:h-4 mr-1 md:mr-2" />
                  <span className="hidden sm:inline">Facebook</span>
                  <span className="sm:hidden">FB</span>
                </Button>
                <Button variant="outline" size="sm" className="text-xs">
                  <Share2 className="w-3 h-3 md:w-4 md:h-4 mr-1 md:mr-2" />
                  <span className="hidden sm:inline">Instagram</span>
                  <span className="sm:hidden">IG</span>
                </Button>
                <Button variant="outline" size="sm" className="text-xs">
                  <Mail className="w-3 h-3 md:w-4 md:h-4 mr-1 md:mr-2" />
                  Email
                </Button>
                <Button variant="outline" size="sm" className="text-xs">
                  <Link2 className="w-3 h-3 md:w-4 md:h-4 mr-1 md:mr-2" />
                  <span className="hidden sm:inline">Copy Link</span>
                  <span className="sm:hidden">Copy</span>
                </Button>
              </div>

              <Alert className="mt-4">
                <Info className="h-3 w-3 md:h-4 md:w-4" />
                <AlertDescription className="text-xs md:text-sm break-all">
                  Your unique registry page: <strong>chefsire.com/registry/sarah-john-2025</strong>
                </AlertDescription>
              </Alert>
            </div>
          </div>
        </CardContent>
      </Card>

      <Card className="mb-8">
        <CardHeader className="p-4 md:p-6">
          <CardTitle className="flex items-center gap-2 text-base md:text-lg">
            <CalendarIcon className="w-4 h-4 md:w-5 md:h-5" />
            Planning Calendar
          </CardTitle>
          <CardDescription className="text-xs md:text-sm">Track important dates, appointments, and deadlines</CardDescription>
        </CardHeader>
        <CardContent className="p-4 md:p-6">
          <div className="grid grid-cols-1 lg:grid-cols-2 gap-4 md:gap-6">
            <div>
              <h4 className="font-medium mb-3 text-sm md:text-base">Upcoming Events</h4>
              <div className="space-y-2">
                {calendarEvents.map((event) => (
                  <div key={event.id} className="flex items-start gap-2 md:gap-3 p-2 md:p-3 bg-muted rounded-lg">
                    <div className="text-center min-w-[40px] md:min-w-[50px]">
                      <div className="text-[10px] md:text-xs text-muted-foreground">
                        {new Date(event.date).toLocaleDateString('en-US', { month: 'short' })}
                      </div>
                      <div className="text-base md:text-lg font-bold">{new Date(event.date).getDate()}</div>
                    </div>
                    <div className="flex-1 min-w-0">
                      <p className="font-medium text-xs md:text-sm truncate">{event.title}</p>
                      <div className="flex items-center gap-2 mt-1">
                        <Badge
                          variant={
                            event.type === 'payment' ? 'destructive' : event.type === 'appointment' ? 'default' : 'secondary'
                          }
                          className="text-[10px] md:text-xs"
                        >
                          {event.type}
                        </Badge>
                        {event.reminder && <BellRing className="w-3 h-3 text-muted-foreground" />}
                      </div>
                    </div>
                    <Button size="sm" variant="ghost" className="p-1 md:p-2">
                      <X className="w-3 h-3" />
                    </Button>
                  </div>
                ))}
              </div>
            </div>

            <div>
              <h4 className="font-medium mb-3 text-sm md:text-base">Add Event</h4>
              <div className="space-y-2 md:space-y-3">
                <Input type="date" placeholder="Date" className="text-sm" />
                <Input placeholder="Event title" className="text-sm" />
                <Select>
                  <SelectTrigger className="text-sm">
                    <SelectValue placeholder="Event type" />
                  </SelectTrigger>
                  <SelectContent>
                    <SelectItem value="appointment">Appointment</SelectItem>
                    <SelectItem value="payment">Payment Due</SelectItem>
                    <SelectItem value="task">Task</SelectItem>
                    <SelectItem value="milestone">Milestone</SelectItem>
                  </SelectContent>
                </Select>
                <Textarea placeholder="Notes (optional)" className="h-16 md:h-20 text-sm" />
                <div className="flex items-center gap-2">
                  <input type="checkbox" id="reminder" className="rounded" />
                  <label htmlFor="reminder" className="text-xs md:text-sm">Set reminder</label>
                </div>
                <Button className="w-full text-sm">
                  <Plus className="w-4 h-4 mr-2" />
                  Add to Calendar
                </Button>
              </div>
            </div>
          </div>

          <Alert className="mt-6">
            <TrendingUp className="h-4 w-4" />
            <AlertDescription>
              <strong>Pro tip:</strong> Most couples book venues 10-12 months before their wedding date.
            </AlertDescription>
          </Alert>
        </CardContent>
      </Card>

      <Card className="bg-gradient-to-r from-pink-50 to-purple-50 dark:from-pink-950 dark:to-purple-950 border-pink-200 dark:border-pink-800">
        <CardContent className="p-8 text-center">
          <Sparkles className="w-12 h-12 mx-auto mb-4 text-pink-600" />
          <h3 className="text-2xl font-bold mb-2">Are You a Wedding Vendor?</h3>
          <p className="text-muted-foreground mb-6 max-w-2xl mx-auto">
            Join ChefSire's wedding marketplace and connect with thousands of engaged couples. 
            Get more bookings, manage your calendar, and grow your business.
          </p>
          <div className="flex gap-4 justify-center">
            <Button size="lg" variant="outline">Learn More</Button>
            <Button size="lg" className="bg-gradient-to-r from-pink-600 to-purple-600">
              <TrendingUp className="w-4 h-4 mr-2" />
              List Your Business
            </Button>
          </div>
        </CardContent>
      </Card>

      <Alert className="mt-6">
        <TrendingUp className="h-4 w-4" />
        <AlertDescription>
          <strong>Trending:</strong> Barn venues are 40% more popular this season. 
          Book early for Fall 2025 dates!
        </AlertDescription>
      </Alert>
    </div>
  );
}<|MERGE_RESOLUTION|>--- conflicted
+++ resolved
@@ -1,8 +1,4 @@
-<<<<<<< HEAD
 import { useState, useMemo, memo, useCallback } from 'react';
-=======
-import { useState, useMemo } from 'react';
->>>>>>> bf8a496d
 import {
   Calendar, MapPin, Users, DollarSign, Clock, Heart,
   ChefHat, Camera, Music, Flower, Sparkles, Star,
@@ -111,7 +107,6 @@
   { value: 'planner', label: 'Planner', icon: Heart }
 ];
 
-<<<<<<< HEAD
 // =========================================================
 // MEMOIZED VENDOR CARD - Prevents re-renders on scroll
 // =========================================================
@@ -123,129 +118,145 @@
   onRequestQuote: (id: number) => void;
 }
 
-const VendorCard = memo(({ vendor, isSaved, isQuoteRequested, onToggleSave, onRequestQuote }: VendorCardProps) => {
-  return (
-    <Card className="overflow-hidden hover:shadow-lg transition-shadow">
-      <div className="relative">
-        <img
-          src={vendor.image}
-          alt={vendor.name}
-          className="w-full h-40 md:h-48 object-cover"
-          loading="lazy"
-          decoding="async"
-          fetchPriority="low"
-        />
-        {vendor.sponsored && (
-          <Badge className="absolute top-2 left-2 bg-gradient-to-r from-yellow-500 to-orange-500 text-xs">
-            <TrendingUp className="w-3 h-3 mr-1" />
-            <span className="hidden sm:inline">Sponsored</span>
+const VendorCard = memo(
+  ({ vendor, isSaved, isQuoteRequested, onToggleSave, onRequestQuote }: VendorCardProps) => {
+    return (
+      <Card className="overflow-hidden hover:shadow-lg transition-shadow">
+        <div className="relative">
+          <img
+            src={vendor.image}
+            alt={vendor.name}
+            className="w-full h-40 md:h-48 object-cover"
+            loading="lazy"
+            decoding="async"
+            fetchPriority="low"
+          />
+          {vendor.sponsored && (
+            <Badge className="absolute top-2 left-2 bg-gradient-to-r from-yellow-500 to-orange-500 text-xs">
+              <TrendingUp className="w-3 h-3 mr-1" />
+              <span className="hidden sm:inline">Sponsored</span>
+            </Badge>
+          )}
+          {vendor.featured && !vendor.sponsored && (
+            <Badge className="absolute top-2 left-2 bg-gradient-to-r from-pink-600 to-purple-600 text-xs">
+              <Sparkles className="w-3 h-3 mr-1" />
+              <span className="hidden sm:inline">Featured</span>
+            </Badge>
+          )}
+          <Button
+            size="sm"
+            variant="secondary"
+            className="absolute top-2 right-2 rounded-full p-1.5 md:p-2"
+            onClick={() => onToggleSave(vendor.id)}
+          >
+            <Bookmark className={`w-3 h-3 md:w-4 md:h-4 ${isSaved ? 'fill-current' : ''}`} />
+          </Button>
+          <Badge
+            className={`absolute bottom-2 left-2 text-xs ${
+              (vendor as any).availability === 'Available'
+                ? 'bg-green-500'
+                : (vendor as any).availability === 'Limited'
+                ? 'bg-yellow-500'
+                : 'bg-red-500'
+            }`}
+          >
+            {(vendor as any).availability}
           </Badge>
-        )}
-        {vendor.featured && !vendor.sponsored && (
-          <Badge className="absolute top-2 left-2 bg-gradient-to-r from-pink-600 to-purple-600 text-xs">
-            <Sparkles className="w-3 h-3 mr-1" />
-            <span className="hidden sm:inline">Featured</span>
-          </Badge>
-        )}
-        <Button
-          size="sm"
-          variant="secondary"
-          className="absolute top-2 right-2 rounded-full p-1.5 md:p-2"
-          onClick={() => onToggleSave(vendor.id)}
-        >
-          <Bookmark className={`w-3 h-3 md:w-4 md:h-4 ${isSaved ? 'fill-current' : ''}`} />
-        </Button>
-        <Badge
-          className={`absolute bottom-2 left-2 text-xs ${
-            (vendor as any).availability === 'Available'
-              ? 'bg-green-500'
-              : (vendor as any).availability === 'Limited'
-              ? 'bg-yellow-500'
-              : 'bg-red-500'
-          }`}
-        >
-          {(vendor as any).availability}
-        </Badge>
-      </div>
-
-      <CardContent className="p-3 md:p-4">
-        <div className="mb-2">
-          <h3 className="font-semibold text-base md:text-lg flex items-center gap-1">
-            {vendor.name}
-            {(vendor as any).verified && <Shield className="w-3 h-3 md:w-4 md:h-4 text-blue-500" />}
-          </h3>
-          <p className="text-xs md:text-sm text-muted-foreground line-clamp-2">{(vendor as any).description}</p>
         </div>
 
-        <div className="flex items-center gap-3 md:gap-4 mb-2 md:mb-3">
-          <div className="flex items-center gap-1">
-            <Star className="w-3 h-3 md:w-4 md:h-4 fill-yellow-400 text-yellow-400" />
-            <span className="font-semibold text-sm md:text-base">{vendor.rating}</span>
-            <span className="text-xs md:text-sm text-muted-foreground">({vendor.reviews})</span>
+        <CardContent className="p-3 md:p-4">
+          <div className="mb-2">
+            <h3 className="font-semibold text-base md:text-lg flex items-center gap-1">
+              {vendor.name}
+              {(vendor as any).verified && (
+                <Shield className="w-3 h-3 md:w-4 md:h-4 text-blue-500" />
+              )}
+            </h3>
+            <p className="text-xs md:text-sm text-muted-foreground line-clamp-2">
+              {(vendor as any).description}
+            </p>
           </div>
-          <span className="text-xs md:text-sm font-medium">{vendor.priceRange}</span>
-        </div>
-
-        {(vendor as any).amenities && (
-          <div className="flex flex-wrap gap-1 mb-2 md:mb-3">
-            {(vendor as any).amenities.slice(0, 3).map((amenity: string) => (
-              <Badge key={amenity} variant="secondary" className="text-[10px] md:text-xs">
-                {amenity}
-              </Badge>
-            ))}
-            {(vendor as any).amenities.length > 3 && (
-              <Badge variant="secondary" className="text-[10px] md:text-xs">
-                +{(vendor as any).amenities.length - 3}
-              </Badge>
-            )}
+
+          <div className="flex items-center gap-3 md:gap-4 mb-2 md:mb-3">
+            <div className="flex items-center gap-1">
+              <Star className="w-3 h-3 md:w-4 md:h-4 fill-yellow-400 text-yellow-400" />
+              <span className="font-semibold text-sm md:text-base">{vendor.rating}</span>
+              <span className="text-xs md:text-sm text-muted-foreground">
+                ({vendor.reviews})
+              </span>
+            </div>
+            <span className="text-xs md:text-sm font-medium">{vendor.priceRange}</span>
           </div>
-        )}
-
-        {(vendor as any).viewsToday && (
-          <Alert className="mb-2 md:mb-3 p-2">
-            <AlertCircle className="h-3 w-3" />
-            <AlertDescription className="text-[10px] md:text-xs">
-              {(vendor as any).viewsToday} couples viewed today
-            </AlertDescription>
-          </Alert>
-        )}
-
-        <div className="flex flex-col sm:flex-row items-start sm:items-center justify-between gap-2 pt-3 border-t">
-          <div className="flex items-center gap-1 text-[10px] md:text-xs text-muted-foreground">
-            <Clock className="w-3 h-3" />
-            <span className="hidden sm:inline">Responds in {(vendor as any).responseTime}</span>
-            <span className="sm:hidden">{(vendor as any).responseTime}</span>
+
+          {(vendor as any).amenities && (
+            <div className="flex flex-wrap gap-1 mb-2 md:mb-3">
+              {(vendor as any).amenities.slice(0, 3).map((amenity: string) => (
+                <Badge key={amenity} variant="secondary" className="text-[10px] md:text-xs">
+                  {amenity}
+                </Badge>
+              ))}
+              {(vendor as any).amenities.length > 3 && (
+                <Badge variant="secondary" className="text-[10px] md:text-xs">
+                  +{(vendor as any).amenities.length - 3}
+                </Badge>
+              )}
+            </div>
+          )}
+
+          {(vendor as any).viewsToday && (
+            <Alert className="mb-2 md:mb-3 p-2">
+              <AlertCircle className="h-3 w-3" />
+              <AlertDescription className="text-[10px] md:text-xs">
+                {(vendor as any).viewsToday} couples viewed today
+              </AlertDescription>
+            </Alert>
+          )}
+
+          <div className="flex flex-col sm:flex-row items-start sm:items-center justify-between gap-2 pt-3 border-t">
+            <div className="flex items-center gap-1 text-[10px] md:text-xs text-muted-foreground">
+              <Clock className="w-3 h-3" />
+              <span className="hidden sm:inline">
+                Responds in {(vendor as any).responseTime}
+              </span>
+              <span className="sm:hidden">{(vendor as any).responseTime}</span>
+            </div>
+            <div className="flex gap-2 w-full sm:w-auto">
+              {isQuoteRequested ? (
+                <Badge variant="secondary" className="text-[10px] md:text-xs">
+                  Quote Requested
+                </Badge>
+              ) : (
+                <>
+                  <Button
+                    size="sm"
+                    variant="outline"
+                    onClick={() => onRequestQuote(vendor.id)}
+                    className="flex-1 sm:flex-none text-xs"
+                  >
+                    <span className="hidden sm:inline">Get Quote</span>
+                    <span className="sm:hidden">Quote</span>
+                  </Button>
+                  <Link href="/catering/wedding-map" className="flex-1 sm:flex-none">
+                    <Button
+                      size="sm"
+                      className="bg-gradient-to-r from-pink-600 to-purple-600 w-full text-xs"
+                    >
+                      <span className="hidden sm:inline">View Map</span>
+                      <span className="sm:hidden">Map</span>
+                    </Button>
+                  </Link>
+                </>
+              )}
+            </div>
           </div>
-          <div className="flex gap-2 w-full sm:w-auto">
-            {isQuoteRequested ? (
-              <Badge variant="secondary" className="text-[10px] md:text-xs">
-                Quote Requested
-              </Badge>
-            ) : (
-              <>
-                <Button size="sm" variant="outline" onClick={() => onRequestQuote(vendor.id)} className="flex-1 sm:flex-none text-xs">
-                  <span className="hidden sm:inline">Get Quote</span>
-                  <span className="sm:hidden">Quote</span>
-                </Button>
-                <Link href="/catering/wedding-map" className="flex-1 sm:flex-none">
-                  <Button size="sm" className="bg-gradient-to-r from-pink-600 to-purple-600 w-full text-xs">
-                    <span className="hidden sm:inline">View Map</span>
-                    <span className="sm:hidden">Map</span>
-                  </Button>
-                </Link>
-              </>
-            )}
-          </div>
-        </div>
-      </CardContent>
-    </Card>
-  );
-});
+        </CardContent>
+      </Card>
+    );
+  }
+);
 
 VendorCard.displayName = 'VendorCard';
 
-=======
->>>>>>> bf8a496d
 export default function WeddingPlanning() {
   const { toast } = useToast();
 
@@ -276,7 +287,7 @@
 
     // Show confirmation toast
     toast({
-      description: "🎉 All wedding planning features are completely free! Enjoy unlimited access.",
+      description: '🎉 All wedding planning features are completely free! Enjoy unlimited access.',
     });
   };
 
@@ -287,33 +298,80 @@
   ]);
 
   const [calendarEvents, setCalendarEvents] = useState([
-    { id: 1, date: '2025-03-15', title: 'Venue Tour - Grand Ballroom', type: 'appointment', reminder: true },
+    {
+      id: 1,
+      date: '2025-03-15',
+      title: 'Venue Tour - Grand Ballroom',
+      type: 'appointment',
+      reminder: true
+    },
     { id: 2, date: '2025-03-20', title: 'Cake Tasting', type: 'appointment', reminder: true },
-    { id: 3, date: '2025-04-01', title: 'Catering Deposit Due', type: 'payment', reminder: true },
-    { id: 4, date: '2025-04-15', title: 'Send Save the Dates', type: 'task', reminder: false }
+    {
+      id: 3,
+      date: '2025-04-01',
+      title: 'Catering Deposit Due',
+      type: 'payment',
+      reminder: true
+    },
+    {
+      id: 4,
+      date: '2025-04-15',
+      title: 'Send Save the Dates',
+      type: 'task',
+      reminder: false
+    }
   ]);
 
   // Memoized budget breakdown - only recalculates when budgetRange changes
-  const budgetBreakdown = useMemo(() => [
-    { category: 'Catering & Bar', percentage: 40, amount: budgetRange[1] * 0.4, icon: ChefHat },
-    { category: 'Venue', percentage: 20, amount: budgetRange[1] * 0.2, icon: MapPin },
-    { category: 'Photography', percentage: 12, amount: budgetRange[1] * 0.12, icon: Camera },
-    { category: 'Music & Entertainment', percentage: 8, amount: budgetRange[1] * 0.08, icon: Music },
-    { category: 'Flowers & Decor', percentage: 10, amount: budgetRange[1] * 0.1, icon: Flower },
-    { category: 'Other', percentage: 10, amount: budgetRange[1] * 0.1, icon: Sparkles }
-  ], [budgetRange]);
+  const budgetBreakdown = useMemo(
+    () => [
+      {
+        category: 'Catering & Bar',
+        percentage: 40,
+        amount: budgetRange[1] * 0.4,
+        icon: ChefHat
+      },
+      { category: 'Venue', percentage: 20, amount: budgetRange[1] * 0.2, icon: MapPin },
+      {
+        category: 'Photography',
+        percentage: 12,
+        amount: budgetRange[1] * 0.12,
+        icon: Camera
+      },
+      {
+        category: 'Music & Entertainment',
+        percentage: 8,
+        amount: budgetRange[1] * 0.08,
+        icon: Music
+      },
+      {
+        category: 'Flowers & Decor',
+        percentage: 10,
+        amount: budgetRange[1] * 0.1,
+        icon: Flower
+      },
+      {
+        category: 'Other',
+        percentage: 10,
+        amount: budgetRange[1] * 0.1,
+        icon: Sparkles
+      }
+    ],
+    [budgetRange]
+  );
 
   // Memoized filtered vendors - only recalculates when filter changes
-  const filteredVendors = useMemo(() =>
-    selectedVendorType === 'all'
-      ? VENDORS
-      : VENDORS.filter(v => v.type === selectedVendorType),
+  const filteredVendors = useMemo(
+    () =>
+      selectedVendorType === 'all'
+        ? VENDORS
+        : VENDORS.filter((v) => v.type === selectedVendorType),
     [selectedVendorType]
   );
 
   // Memoized callbacks to prevent re-creating functions on every render
   const toggleSaveVendor = useCallback((vendorId: number) => {
-    setSavedVendors(prev => {
+    setSavedVendors((prev) => {
       const next = new Set(prev);
       next.has(vendorId) ? next.delete(vendorId) : next.add(vendorId);
       return next;
@@ -321,12 +379,8 @@
   }, []);
 
   const requestQuote = useCallback((vendorId: number) => {
-    setRequestedQuotes(prev => new Set(prev).add(vendorId));
-<<<<<<< HEAD
+    setRequestedQuotes((prev) => new Set(prev).add(vendorId));
   }, []);
-=======
-  };
->>>>>>> bf8a496d
 
   return (
     <div className="max-w-7xl mx-auto px-3 md:px-4 py-4 md:py-8">
@@ -337,7 +391,9 @@
               <div className="flex items-start gap-2 md:gap-3 flex-1">
                 <div className="relative flex-shrink-0">
                   <Sparkles className="w-6 h-6 md:w-8 md:h-8 text-purple-600" />
-                  <Badge className="absolute -top-1 -right-1 md:-top-2 md:-right-2 bg-green-500 text-white text-[10px] md:text-xs">FREE</Badge>
+                  <Badge className="absolute -top-1 -right-1 md:-top-2 md:-right-2 bg-green-500 text-white text-[10px] md:text-xs">
+                    FREE
+                  </Badge>
                 </div>
                 <div className="min-w-0">
                   <h3 className="font-bold text-sm md:text-lg">Start Your 14-Day Premium Trial</h3>
@@ -414,18 +470,22 @@
             </div>
             <Progress value={43} className="mb-4" />
             <div className="grid grid-cols-4 md:grid-cols-7 gap-2 md:gap-3">
-              {['Venue', 'Catering', 'Photo', 'Music', 'Flowers', 'Planner', 'Cake'].map((item, idx) => (
-                <div key={item} className="text-center">
-                  <div
-                    className={`w-7 h-7 md:w-8 md:h-8 mx-auto rounded-full flex items-center justify-center mb-1 ${
-                      idx < 3 ? 'bg-green-500' : 'bg-gray-200'
-                    }`}
-                  >
-                    {idx < 3 && <Check className="w-3 h-3 md:w-4 md:h-4 text-white" />}
+              {['Venue', 'Catering', 'Photo', 'Music', 'Flowers', 'Planner', 'Cake'].map(
+                (item, idx) => (
+                  <div key={item} className="text-center">
+                    <div
+                      className={`w-7 h-7 md:w-8 md:h-8 mx-auto rounded-full flex items-center justify-center mb-1 ${
+                        idx < 3 ? 'bg-green-500' : 'bg-gray-200'
+                      }`}
+                    >
+                      {idx < 3 && (
+                        <Check className="w-3 h-3 md:w-4 md:h-4 text-white" />
+                      )}
+                    </div>
+                    <span className="text-[10px] md:text-xs">{item}</span>
                   </div>
-                  <span className="text-[10px] md:text-xs">{item}</span>
-                </div>
-              ))}
+                )
+              )}
             </div>
           </CardContent>
         </Card>
@@ -434,14 +494,18 @@
           <Card className="mb-6">
             <CardHeader>
               <CardTitle>Smart Budget Calculator</CardTitle>
-              <CardDescription>Optimize your wedding budget across all vendor categories</CardDescription>
+              <CardDescription>
+                Optimize your wedding budget across all vendor categories
+              </CardDescription>
             </CardHeader>
             <CardContent>
               <div className="space-y-4">
                 <div>
                   <label className="text-sm font-medium">Total Budget</label>
                   <div className="flex items-center gap-4 mt-2">
-                    <span className="text-2xl font-bold">${budgetRange[1].toLocaleString()}</span>
+                    <span className="text-2xl font-bold">
+                      ${budgetRange[1].toLocaleString()}
+                    </span>
                     <Slider
                       value={budgetRange}
                       onValueChange={setBudgetRange}
@@ -455,15 +519,22 @@
 
                 <div className="grid gap-3 mt-6">
                   {budgetBreakdown.map((item) => (
-                    <div key={item.category} className="flex items-center justify-between p-3 bg-muted rounded-lg">
+                    <div
+                      key={item.category}
+                      className="flex items-center justify-between p-3 bg-muted rounded-lg"
+                    >
                       <div className="flex items-center gap-3">
                         <item.icon className="w-5 h-5 text-muted-foreground" />
                         <div>
                           <p className="font-medium">{item.category}</p>
-                          <p className="text-xs text-muted-foreground">{item.percentage}% of budget</p>
+                          <p className="text-xs text-muted-foreground">
+                            {item.percentage}% of budget
+                          </p>
                         </div>
                       </div>
-                      <span className="font-semibold">${item.amount.toLocaleString()}</span>
+                      <span className="font-semibold">
+                        ${item.amount.toLocaleString()}
+                      </span>
                     </div>
                   ))}
                 </div>
@@ -471,7 +542,8 @@
                 <Alert>
                   <Info className="h-4 w-4" />
                   <AlertDescription>
-                    Based on {guestCount[0]} guests. Catering typically represents the largest portion of your wedding budget.
+                    Based on {guestCount[0]} guests. Catering typically represents the
+                    largest portion of your wedding budget.
                   </AlertDescription>
                 </Alert>
               </div>
@@ -485,7 +557,9 @@
           <Card>
             <CardHeader>
               <CardTitle>Your Current Budget</CardTitle>
-              <CardDescription>Target: ${budgetRange[1].toLocaleString()}</CardDescription>
+              <CardDescription>
+                Target: ${budgetRange[1].toLocaleString()}
+              </CardDescription>
             </CardHeader>
             <CardContent>
               <div className="space-y-3">
@@ -506,10 +580,12 @@
           </Card>
 
           {/* Dynamic Budget Advisor Card */}
-          <Card className={isPremium ? "border-green-500/50" : "border-gray-200"}>
+          <Card className={isPremium ? 'border-green-500/50' : 'border-gray-200'}>
             <CardHeader className="flex flex-row items-center justify-between">
-              <CardTitle className={isPremium ? "text-green-700" : "text-gray-500"}>
-                {isPremium ? "Dynamic Budget Advisor" : "Budget Optimization (Premium)"}
+              <CardTitle className={isPremium ? 'text-green-700' : 'text-gray-500'}>
+                {isPremium
+                  ? 'Dynamic Budget Advisor'
+                  : 'Budget Optimization (Premium)'}
               </CardTitle>
               {isPremium ? (
                 <TrendingUp className="w-6 h-6 text-green-600" />
@@ -525,7 +601,8 @@
                     {dynamicSavings.toLocaleString()}
                   </p>
                   <p className="text-sm text-muted-foreground">
-                    Projected savings by optimizing your venue and catering budget against similar couples in your area.
+                    Projected savings by optimizing your venue and catering budget
+                    against similar couples in your area.
                   </p>
                   <Button size="sm">View Detailed Report</Button>
                 </div>
@@ -534,9 +611,14 @@
                   <p className="text-4xl font-bold text-gray-400">Locked</p>
                   <p className="text-sm text-muted-foreground">
                     Unlock the Dynamic Budget Advisor to find an average of
-                    <span className="font-bold text-pink-600"> $4,200</span> in hidden savings based on your criteria.
+                    <span className="font-bold text-pink-600"> $4,200</span> in hidden
+                    savings based on your criteria.
                   </p>
-                  <Button size="sm" variant="outline" className="bg-pink-100 border-pink-300">
+                  <Button
+                    size="sm"
+                    variant="outline"
+                    className="bg-pink-100 border-pink-300"
+                  >
                     <Heart className="w-4 h-4 mr-2" />
                     Go Premium
                   </Button>
@@ -550,7 +632,9 @@
           <CardContent className="p-4 md:p-6">
             <div className="grid grid-cols-1 sm:grid-cols-2 lg:grid-cols-4 gap-3 md:gap-4">
               <div>
-                <label className="text-xs md:text-sm font-medium mb-2 block">Event Date</label>
+                <label className="text-xs md:text-sm font-medium mb-2 block">
+                  Event Date
+                </label>
                 <Input
                   type="date"
                   value={selectedDate}
@@ -560,12 +644,16 @@
               </div>
 
               <div>
-                <label className="text-xs md:text-sm font-medium mb-2 block">Guest Count</label>
+                <label className="text-xs md:text-sm font-medium mb-2 block">
+                  Guest Count
+                </label>
                 <div className="flex items-center gap-2">
                   <Input
                     type="number"
                     value={guestCount[0]}
-                    onChange={(e) => setGuestCount([parseInt(e.target.value || '0', 10)])}
+                    onChange={(e) =>
+                      setGuestCount([parseInt(e.target.value || '0', 10)])
+                    }
                     className="w-full"
                   />
                   <Users className="w-4 h-4 text-muted-foreground flex-shrink-0" />
@@ -573,7 +661,9 @@
               </div>
 
               <div>
-                <label className="text-xs md:text-sm font-medium mb-2 block">Location</label>
+                <label className="text-xs md:text-sm font-medium mb-2 block">
+                  Location
+                </label>
                 <Select>
                   <SelectTrigger>
                     <SelectValue placeholder="Select area" />
@@ -588,7 +678,9 @@
               </div>
 
               <div>
-                <label className="text-xs md:text-sm font-medium mb-2 block">Style</label>
+                <label className="text-xs md:text-sm font-medium mb-2 block">
+                  Style
+                </label>
                 <Select>
                   <SelectTrigger>
                     <SelectValue placeholder="Wedding style" />
@@ -611,9 +703,10 @@
         {VENDOR_CATEGORIES.map((category) => {
           const Icon = category.icon;
           const isSelected = selectedVendorType === category.value;
-          const count = category.value === 'all'
-            ? VENDORS.length
-            : VENDORS.filter(v => v.type === category.value).length;
+          const count =
+            category.value === 'all'
+              ? VENDORS.length
+              : VENDORS.filter((v) => v.type === category.value).length;
           return (
             <Button
               key={category.value}
@@ -624,9 +717,14 @@
             >
               <div className="flex items-center gap-1 min-w-0">
                 <Icon className="w-4 h-4 flex-shrink-0" />
-                <span className="text-xs sm:text-sm hidden sm:inline truncate">{category.label}</span>
-              </div>
-              <Badge variant="secondary" className="text-xs hidden sm:flex flex-shrink-0">
+                <span className="text-xs sm:text-sm hidden sm:inline truncate">
+                  {category.label}
+                </span>
+              </div>
+              <Badge
+                variant="secondary"
+                className="text-xs hidden sm:flex flex-shrink-0"
+              >
                 {count}
               </Badge>
             </Button>
@@ -636,11 +734,19 @@
 
       <div className="flex flex-col sm:flex-row items-start sm:items-center justify-between gap-3 mb-6">
         <div className="flex flex-col sm:flex-row sm:items-center gap-2 sm:gap-4">
-          <h2 className="text-lg md:text-xl font-semibold">{filteredVendors.length} Vendors Available</h2>
+          <h2 className="text-lg md:text-xl font-semibold">
+            {filteredVendors.length} Vendors Available
+          </h2>
           {selectedDate && (
             <Badge variant="secondary" className="w-fit">
               <Calendar className="w-3 h-3 mr-1" />
-              <span className="text-xs">{new Date(selectedDate).toLocaleDateString('en-US', { month: 'short', day: 'numeric', year: 'numeric' })}</span>
+              <span className="text-xs">
+                {new Date(selectedDate).toLocaleDateString('en-US', {
+                  month: 'short',
+                  day: 'numeric',
+                  year: 'numeric'
+                })}
+              </span>
             </Badge>
           )}
         </div>
@@ -680,20 +786,31 @@
             <Gift className="w-4 h-4 md:w-5 md:h-5" />
             Gift Registry Hub
           </CardTitle>
-          <CardDescription className="text-xs md:text-sm">Manage all your registries in one place and share with guests</CardDescription>
+          <CardDescription className="text-xs md:text-sm">
+            Manage all your registries in one place and share with guests
+          </CardDescription>
         </CardHeader>
         <CardContent className="p-4 md:p-6">
           <div className="space-y-3 md:space-y-4">
             {registryLinks.map((registry) => (
-              <div key={registry.id} className="flex items-center gap-2 md:gap-3">
-                <span className="text-xl md:text-2xl flex-shrink-0">{registry.icon}</span>
+              <div
+                key={registry.id}
+                className="flex items-center gap-2 md:gap-3"
+              >
+                <span className="text-xl md:text-2xl flex-shrink-0">
+                  {registry.icon}
+                </span>
                 <div className="flex-1 min-w-0">
                   <Input
                     placeholder={`${registry.name} Registry URL`}
                     value={registry.url}
                     onChange={(e) => {
-                      setRegistryLinks(prev =>
-                        prev.map(r => (r.id === registry.id ? { ...r, url: e.target.value } : r))
+                      setRegistryLinks((prev) =>
+                        prev.map((r) =>
+                          r.id === registry.id
+                            ? { ...r, url: e.target.value }
+                            : r
+                        )
                       );
                     }}
                     className="w-full text-sm"
@@ -711,7 +828,9 @@
             </Button>
 
             <div className="border-t pt-4 mt-4 md:mt-6">
-              <h4 className="font-medium mb-3 text-sm md:text-base">Share Your Registries</h4>
+              <h4 className="font-medium mb-3 text-sm md:text-base">
+                Share Your Registries
+              </h4>
               <div className="grid grid-cols-2 sm:flex sm:flex-wrap gap-2">
                 <Button variant="outline" size="sm" className="text-xs">
                   <Share2 className="w-3 h-3 md:w-4 md:h-4 mr-1 md:mr-2" />
@@ -737,7 +856,8 @@
               <Alert className="mt-4">
                 <Info className="h-3 w-3 md:h-4 md:w-4" />
                 <AlertDescription className="text-xs md:text-sm break-all">
-                  Your unique registry page: <strong>chefsire.com/registry/sarah-john-2025</strong>
+                  Your unique registry page:{' '}
+                  <strong>chefsire.com/registry/sarah-john-2025</strong>
                 </AlertDescription>
               </Alert>
             </div>
@@ -751,33 +871,52 @@
             <CalendarIcon className="w-4 h-4 md:w-5 md:h-5" />
             Planning Calendar
           </CardTitle>
-          <CardDescription className="text-xs md:text-sm">Track important dates, appointments, and deadlines</CardDescription>
+          <CardDescription className="text-xs md:text-sm">
+            Track important dates, appointments, and deadlines
+          </CardDescription>
         </CardHeader>
         <CardContent className="p-4 md:p-6">
           <div className="grid grid-cols-1 lg:grid-cols-2 gap-4 md:gap-6">
             <div>
-              <h4 className="font-medium mb-3 text-sm md:text-base">Upcoming Events</h4>
+              <h4 className="font-medium mb-3 text-sm md:text-base">
+                Upcoming Events
+              </h4>
               <div className="space-y-2">
                 {calendarEvents.map((event) => (
-                  <div key={event.id} className="flex items-start gap-2 md:gap-3 p-2 md:p-3 bg-muted rounded-lg">
+                  <div
+                    key={event.id}
+                    className="flex items-start gap-2 md:gap-3 p-2 md:p-3 bg-muted rounded-lg"
+                  >
                     <div className="text-center min-w-[40px] md:min-w-[50px]">
                       <div className="text-[10px] md:text-xs text-muted-foreground">
-                        {new Date(event.date).toLocaleDateString('en-US', { month: 'short' })}
+                        {new Date(event.date).toLocaleDateString('en-US', {
+                          month: 'short'
+                        })}
                       </div>
-                      <div className="text-base md:text-lg font-bold">{new Date(event.date).getDate()}</div>
+                      <div className="text-base md:text-lg font-bold">
+                        {new Date(event.date).getDate()}
+                      </div>
                     </div>
                     <div className="flex-1 min-w-0">
-                      <p className="font-medium text-xs md:text-sm truncate">{event.title}</p>
+                      <p className="font-medium text-xs md:text-sm truncate">
+                        {event.title}
+                      </p>
                       <div className="flex items-center gap-2 mt-1">
                         <Badge
                           variant={
-                            event.type === 'payment' ? 'destructive' : event.type === 'appointment' ? 'default' : 'secondary'
+                            event.type === 'payment'
+                              ? 'destructive'
+                              : event.type === 'appointment'
+                              ? 'default'
+                              : 'secondary'
                           }
                           className="text-[10px] md:text-xs"
                         >
                           {event.type}
                         </Badge>
-                        {event.reminder && <BellRing className="w-3 h-3 text-muted-foreground" />}
+                        {event.reminder && (
+                          <BellRing className="w-3 h-3 text-muted-foreground" />
+                        )}
                       </div>
                     </div>
                     <Button size="sm" variant="ghost" className="p-1 md:p-2">
@@ -804,10 +943,15 @@
                     <SelectItem value="milestone">Milestone</SelectItem>
                   </SelectContent>
                 </Select>
-                <Textarea placeholder="Notes (optional)" className="h-16 md:h-20 text-sm" />
+                <Textarea
+                  placeholder="Notes (optional)"
+                  className="h-16 md:h-20 text-sm"
+                />
                 <div className="flex items-center gap-2">
                   <input type="checkbox" id="reminder" className="rounded" />
-                  <label htmlFor="reminder" className="text-xs md:text-sm">Set reminder</label>
+                  <label htmlFor="reminder" className="text-xs md:text-sm">
+                    Set reminder
+                  </label>
                 </div>
                 <Button className="w-full text-sm">
                   <Plus className="w-4 h-4 mr-2" />
@@ -820,7 +964,8 @@
           <Alert className="mt-6">
             <TrendingUp className="h-4 w-4" />
             <AlertDescription>
-              <strong>Pro tip:</strong> Most couples book venues 10-12 months before their wedding date.
+              <strong>Pro tip:</strong> Most couples book venues 10-12 months before
+              their wedding date.
             </AlertDescription>
           </Alert>
         </CardContent>
@@ -831,11 +976,14 @@
           <Sparkles className="w-12 h-12 mx-auto mb-4 text-pink-600" />
           <h3 className="text-2xl font-bold mb-2">Are You a Wedding Vendor?</h3>
           <p className="text-muted-foreground mb-6 max-w-2xl mx-auto">
-            Join ChefSire's wedding marketplace and connect with thousands of engaged couples. 
-            Get more bookings, manage your calendar, and grow your business.
+            Join ChefSire&apos;s wedding marketplace and connect with thousands of
+            engaged couples. Get more bookings, manage your calendar, and grow
+            your business.
           </p>
           <div className="flex gap-4 justify-center">
-            <Button size="lg" variant="outline">Learn More</Button>
+            <Button size="lg" variant="outline">
+              Learn More
+            </Button>
             <Button size="lg" className="bg-gradient-to-r from-pink-600 to-purple-600">
               <TrendingUp className="w-4 h-4 mr-2" />
               List Your Business
@@ -847,7 +995,7 @@
       <Alert className="mt-6">
         <TrendingUp className="h-4 w-4" />
         <AlertDescription>
-          <strong>Trending:</strong> Barn venues are 40% more popular this season. 
+          <strong>Trending:</strong> Barn venues are 40% more popular this season.
           Book early for Fall 2025 dates!
         </AlertDescription>
       </Alert>
