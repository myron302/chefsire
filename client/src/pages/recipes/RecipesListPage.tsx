// client/src/pages/recipes/RecipesListPage.tsx
import * as React from "react";
import { Link } from "wouter";
import { Input } from "@/components/ui/input";
import { Button } from "@/components/ui/button";
import { Card, CardContent } from "@/components/ui/card";
import { Badge } from "@/components/ui/badge";
import { Loader2, Clock, Users, ExternalLink, LayoutGrid, List } from "lucide-react";
import { SpoonRating } from "@/components/SpoonRating";
import { RecipeReviews } from "@/components/RecipeReviews";
import ErrorBoundary from "@/components/ErrorBoundary";

/** Very permissive shape — we'll normalize on the client */
type RecipeItem = {
  id: string;
  title: string;

  // images (varies by mapper)
  image?: string | null;
  imageUrl?: string | null;
  thumbnail?: string | null;

  // categorization
  cuisine?: string | null;
  mealType?: string | null;
  dietTags?: string[];

  // meta
  ratingSpoons?: number | null;
  averageRating?: string | number | null; // From local database recipes
  reviewCount?: number | null; // Number of reviews for this recipe
  cookTime?: number | null;
  servings?: number | null;

  // instructions (many possible shapes)
  instructions?: string | string[] | null;
  instruction?: string | string[] | null;
  steps?: string[] | { step?: string }[] | null;
  analyzedInstructions?: { steps?: { step?: string }[] }[] | null;
  strInstructions?: string | null; // raw MealDB sometimes leaks through

  // source links (varies by mapper)
  sourceUrl?: string | null;
  sourceURL?: string | null;
  source_link?: string | null;
  url?: string | null;
  source?: string | null; // sometimes a URL, sometimes just a label
};

type SearchOk = { ok: true; total?: number; source?: string; items: RecipeItem[]; hasMore?: boolean };
type SearchErr = { ok: false; error: string };
type SearchResponse = SearchOk | SearchErr;

// Removed old bland SVG spoon - now using emoji spoons from @/components/SpoonRating

/** Try hard to extract a readable instruction string - FIXED VERSION */
function extractInstructions(r: RecipeItem): string | null {
  if (r.strInstructions && typeof r.strInstructions === "string") {
    const cleaned = r.strInstructions.replace(/\s+/g, " ").trim();
    if (cleaned) return cleaned;
  }
  const direct = r.instructions ?? r.instruction ?? null;
  if (direct) {
    const s = Array.isArray(direct) ? direct.filter(Boolean).join(" ") : String(direct);
    const cleaned = s.replace(/\s+/g, " ").trim();
    if (cleaned) return cleaned;
  }
  if (Array.isArray(r.steps) && r.steps.length) {
    const got = r.steps
      .map((s: any) => (typeof s === "string" ? s : s?.step ?? ""))
      .filter(Boolean)
      .join(" ");
    const cleaned = got.replace(/\s+/g, " ").trim();
    if (cleaned) return cleaned;
  }
  if (Array.isArray(r.analyzedInstructions) && r.analyzedInstructions.length) {
    const parts: string[] = [];
    for (const blk of r.analyzedInstructions) {
      if (Array.isArray(blk.steps)) {
        for (const st of blk.steps) {
          if (st?.step) parts.push(st.step);
        }
      }
    }
    const cleaned = parts.join(" ").replace(/\s+/g, " ").trim();
    if (cleaned) return cleaned;
  }
  return null;
}

/** Trim instruction text for card preview */
function getInstructionPreview(r: RecipeItem, maxLen = 220): string | null {
  let text = extractInstructions(r);
  if (!text) return null;
  text = text.replace(/(?:^\d+\.\s*)+/g, "").trim();
  if (text.length > maxLen) text = text.slice(0, maxLen - 1).trimEnd() + "…";
  return text;
}

/** Choose best image field */
function getImage(r: RecipeItem): string | null {
  return r.image || r.imageUrl || r.thumbnail || null;
}

/** Choose best source URL; fallback to a Google search by title */
function getSourceUrl(r: RecipeItem): string | null {
  const candidates = [
    r.sourceUrl,
    r.sourceURL,
    r.source_link,
    r.url,
    r.source && /^https?:\/\//i.test(r.source) ? r.source : null,
  ].filter(Boolean) as string[];
  if (candidates.length) return candidates[0];
  if (r.title) {
    const q = encodeURIComponent(`${r.title} recipe`);
    return `https://www.google.com/search?q=${q}`;
  }
  return null;
}

// Modal component for full recipe view
function RecipeModal({ r, isOpen, onClose }: { r: RecipeItem | null; isOpen: boolean; onClose: () => void }) {
  if (!isOpen || !r) return null;
  const fullInstructions = extractInstructions(r);
  const img = getImage(r);
  const sourceHref = getSourceUrl(r);
  return (
    <div className="fixed inset-0 bg-black bg-opacity-50 flex items-center justify-center z-50 p-4" onClick={onClose}>
      <div className="bg-white rounded-lg max-w-4xl max-h-[90vh] overflow-y-auto" onClick={(e) => e.stopPropagation()}>
        <div className="p-6">
          <div className="flex justify-between items-start mb-4">
            <h2 className="text-2xl font-bold">{r.title}</h2>
            <Button variant="ghost" onClick={onClose} className="text-gray-500 hover:text-gray-700">
              ✕
            </Button>
          </div>
          {img && <img src={img} alt={r.title} className="w-full h-64 object-cover rounded-lg mb-4" />}
          <div className="flex items-center gap-4 mb-4">
            <SpoonRating value={r.averageRating ?? r.ratingSpoons ?? null} />
            {r.cookTime && (
              <span className="inline-flex items-center gap-1 text-sm text-gray-600">
                <Clock className="w-4 h-4" />
                {r.cookTime} min
              </span>
            )}
            {r.servings && (
              <span className="inline-flex items-center gap-1 text-sm text-gray-600">
                <Users className="w-4 h-4" />
                {r.servings} servings
              </span>
            )}
          </div>
          <div className="flex flex-wrap gap-2 mb-4">
            {r.cuisine && <Badge variant="secondary">{r.cuisine}</Badge>}
            {r.mealType && <Badge variant="outline">{r.mealType}</Badge>}
            {(r.dietTags || []).map((t) => (
              <Badge key={t} variant="outline" className="capitalize">
                {t}
              </Badge>
            ))}
          </div>
          {fullInstructions && (
            <div className="mb-4">
              <h3 className="font-semibold mb-2">Instructions:</h3>
              <p className="text-gray-700 whitespace-pre-wrap leading-relaxed">{fullInstructions}</p>
            </div>
          )}
          {sourceHref && (
            <a href={sourceHref} target="_blank" rel="noopener noreferrer" className="inline-flex items-center gap-2 text-blue-600 hover:underline">
              View Original Source <ExternalLink className="w-4 h-4" />
            </a>
          )}

          {/* Reviews Section */}
          <div className="mt-8 border-t pt-6">
            <ErrorBoundary>
              <RecipeReviews
                recipeId={r.id}
                averageRating={r.averageRating ? Number(r.averageRating) : undefined}
                reviewCount={r.reviewCount}
<<<<<<< HEAD
=======
                recipeData={{
                  title: r.title,
                  image: getImage(r) || undefined,
                  instructions: extractInstructions(r) || undefined,
                  cookTime: r.cookTime || undefined,
                  servings: r.servings || undefined,
                }}
>>>>>>> 7c4a2cbe
              />
            </ErrorBoundary>
          </div>
        </div>
      </div>
    </div>
  );
}

function RecipeCard({ r, onCardClick }: { r: RecipeItem; onCardClick: (recipe: RecipeItem) => void }) {
  const img = getImage(r);
  const preview = getInstructionPreview(r);
  const ImageEl = img ? (
    <img
      src={img}
      alt={r.title}
      className="w-full h-48 object-cover cursor-pointer hover:opacity-90 transition-opacity"
      loading="lazy"
      onClick={() => onCardClick(r)}
    />
  ) : (
    <div
      className="w-full h-48 bg-muted flex items-center justify-center text-muted-foreground cursor-pointer hover:bg-gray-100 transition-colors"
      onClick={() => onCardClick(r)}
    >
      No image
    </div>
  );
  const TitleEl = (
    <h3 className="font-semibold leading-snug line-clamp-2 cursor-pointer hover:underline" onClick={() => onCardClick(r)}>
      {r.title}
    </h3>
  );
  return (
    <Card className="overflow-hidden bg-card border border-border hover:shadow-md transition-shadow">
      {ImageEl}
      <CardContent className="p-4 space-y-2">
        <div className="flex items-start justify-between gap-2">
          {TitleEl}
          <SpoonRating value={r.averageRating ?? r.ratingSpoons ?? null} />
        </div>
        <div className="flex items-center gap-3 text-sm text-muted-foreground">
          {r.cookTime ? (
            <span className="inline-flex items-center gap-1">
              <Clock className="w-4 h-4" />
              {r.cookTime} min
            </span>
          ) : null}
          {r.servings ? (
            <span className="inline-flex items-center gap-1">
              <Users className="w-4 h-4" />
              {r.servings} servings
            </span>
          ) : null}
        </div>
        <div className="flex flex-wrap gap-1">
          {r.cuisine ? <Badge variant="secondary">{r.cuisine}</Badge> : null}
          {r.mealType ? <Badge variant="outline">{r.mealType}</Badge> : null}
          {(r.dietTags || []).slice(0, 3).map((t) => (
            <Badge key={t} variant="outline" className="capitalize">
              {t}
            </Badge>
          ))}
        </div>
        {preview && <p className="text-sm text-muted-foreground mt-2 line-clamp-4">{preview}</p>}
        <div className="pt-1">
          <Button variant="outline" size="sm" onClick={() => onCardClick(r)} className="w-full">
            View Full Recipe
          </Button>
        </div>
      </CardContent>
    </Card>
  );
}

export default function RecipesListPage() {
  const [q, setQ] = React.useState("");
  const [loading, setLoading] = React.useState(false);
  const [isFetchingNext, setIsFetchingNext] = React.useState(false);
  const [err, setErr] = React.useState<string | null>(null);
  const [items, setItems] = React.useState<RecipeItem[]>([]);
  const [selectedRecipe, setSelectedRecipe] = React.useState<RecipeItem | null>(null);
  const [view, setView] = React.useState<"grid" | "list">("grid");
  const [hasMore, setHasMore] = React.useState(true);
  const [offset, setOffset] = React.useState(0); // used only for q-mode

  // initial load: read ?q=, run search or random
  React.useEffect(() => {
    const params = new URLSearchParams(window.location.search);
    const urlQuery = params.get("q");
    if (urlQuery) {
      setQ(urlQuery);
      startNewSearch(urlQuery);
    } else {
      startRandom(); // initial random
    }
    // eslint-disable-next-line react-hooks/exhaustive-deps
  }, []);

  // ---- API helpers
  async function fetchRandom(count = 24) {
    const res = await fetch(`/api/recipes/random?count=${count}`, {
      headers: { "Cache-Control": "no-store" },
    });
    const json = (await res.json()) as SearchResponse;
    if (!res.ok || !("ok" in json) || json.ok === false) {
      const msg = (json as any)?.error || (await res.text()) || `Request failed (${res.status})`;
      throw new Error(msg);
    }
    return json.items || [];
  }

  async function fetchSearch(term: string, pageOffset: number, pageSize = 24) {
    const params = new URLSearchParams();
    params.set("q", term.trim());
    params.set("pageSize", String(pageSize));
    params.set("offset", String(pageOffset));
    const res = await fetch(`/api/recipes/search?${params.toString()}`);
    const json = (await res.json()) as SearchResponse;
    if (!res.ok || !("ok" in json) || json.ok === false) {
      const msg = (json as any)?.error || (await res.text()) || `Request failed (${res.status})`;
      throw new Error(msg);
    }
    return json.items || [];
  }

  // ---- mode runners
  async function startRandom() {
    if (loading) return;
    setLoading(true);
    setErr(null);
    setItems([]);
    setHasMore(true);
    setOffset(0);
    try {
      const first = await fetchRandom(24);
      setItems(first);
      // always allow more in random mode (you can cap if you want)
      setHasMore(true);
    } catch (e: any) {
      setErr(e?.message || "Something went wrong");
      setItems([]);
      setHasMore(false);
    } finally {
      setLoading(false);
    }
  }

  async function startNewSearch(term: string) {
    if (loading) return;
    setLoading(true);
    setErr(null);
    setItems([]);
    setHasMore(true);
    setOffset(0);
    try {
      const first = await fetchSearch(term, 0, 24);
      setItems(first);
      setOffset(first.length);
      setHasMore(first.length === 24);
    } catch (e: any) {
      setErr(e?.message || "Something went wrong");
      setItems([]);
      setHasMore(false);
    } finally {
      setLoading(false);
    }
  }

  async function loadMore() {
    if (isFetchingNext || loading || !hasMore) return;
    // RANDOM mode (no q) => just fetch another random page, append
    if (!q.trim()) {
      try {
        setIsFetchingNext(true);
        const next = await fetchRandom(24);
        setItems((prev) => [...prev, ...next]);
        // keep hasMore true for endless random; cap if desired
      } catch (e: any) {
        setErr(e?.message || "Something went wrong");
      } finally {
        setIsFetchingNext(false);
      }
      return;
    }
    // SEARCH mode => use offset pagination
    try {
      setIsFetchingNext(true);
      const next = await fetchSearch(q, offset, 24);
      setItems((prev) => [...prev, ...next]);
      setOffset((prev) => prev + next.length);
      setHasMore(next.length === 24);
    } catch (e: any) {
      setErr(e?.message || "Something went wrong");
    } finally {
      setIsFetchingNext(false);
    }
  }

  // ---- IntersectionObserver sentinel
  const sentinelRef = React.useRef<HTMLDivElement | null>(null);
  React.useEffect(() => {
    if (!sentinelRef.current) return;
    const node = sentinelRef.current;
    const obs = new IntersectionObserver(
      (entries) => {
        const entry = entries[0];
        if (entry.isIntersecting) {
          // defer to next tick so layout settles after append
          Promise.resolve().then(loadMore);
        }
      },
      { root: null, rootMargin: "1200px 0px", threshold: 0 }
    );
    obs.observe(node);
    return () => obs.disconnect();
    // Include only flags that change the fetchability, not offset (random ignores offset)
    // eslint-disable-next-line react-hooks/exhaustive-deps
  }, [hasMore, loading, isFetchingNext, q]);

  // ---- Handlers
  const handleSearchClick = () => {
    if (q.trim()) startNewSearch(q);
    else startRandom();
  };

  return (
    <div className="max-w-7xl mx-auto px-4 py-6">
      <div className="flex items-center justify-between gap-3 mb-4">
        <h1 className="text-2xl font-bold">Recipes</h1>
        <div className="flex gap-2">
          <Button variant={view === "grid" ? "default" : "outline"} onClick={() => setView("grid")} className="gap-2">
            <LayoutGrid className="h-4 w-4" />
            Grid
          </Button>
          <Button variant={view === "list" ? "default" : "outline"} onClick={() => setView("list")} className="gap-2">
            <List className="h-4 w-4" />
            List
          </Button>
          <Link href="/recipes/filters">
            <Button variant="outline">Filters</Button>
          </Link>
        </div>
      </div>

      <div className="mb-4 flex flex-col sm:flex-row items-start sm:items-center gap-2">
        <Input
          placeholder="Search recipes…"
          value={q}
          onChange={(e) => setQ(e.target.value)}
          onKeyDown={(e) => e.key === "Enter" && handleSearchClick()}
          className="flex-1 max-w-md"
          aria-label="Search recipes"
        />
        <div className="flex items-center gap-2 flex-wrap">
          <Button onClick={handleSearchClick}>Search</Button>
          <Button variant="ghost" onClick={() => startRandom()}>Random</Button>
          <Link href="/recipes/filters">
            <Button variant="ghost" className="whitespace-nowrap">Advanced filters</Button>
          </Link>
        </div>
      </div>

      {loading && items.length === 0 ? (
        <div className="flex items-center gap-2 text-muted-foreground">
          <Loader2 className="w-4 h-4 animate-spin" />
          Loading recipes…
        </div>
      ) : err ? (
        <div className="text-destructive">Error: {err}</div>
      ) : items.length === 0 ? (
        <div className="text-muted-foreground">No recipes found. Try a different search or click Random.</div>
      ) : view === "grid" ? (
        <div className="grid gap-4 grid-cols-1 xs:grid-cols-2 sm:grid-cols-2 md:grid-cols-3 lg:grid-cols-4">
          {items.map((r) => (
            <RecipeCard key={r.id} r={r} onCardClick={setSelectedRecipe} />
          ))}
        </div>
      ) : (
        <div className="space-y-4">
          {items.map((r) => (
            <div key={r.id} className="w-full">
              <RecipeCard r={r} onCardClick={setSelectedRecipe} />
            </div>
          ))}
        </div>
      )}

      {/* Sentinel for infinite scroll */}
      <div ref={sentinelRef} className="h-10" />

      {/* Loading more indicator */}
      {(loading && items.length > 0) || isFetchingNext ? (
        <div className="flex items-center justify-center py-6 text-sm text-muted-foreground">
          <Loader2 className="w-4 h-4 animate-spin mr-2" /> Loading more…
        </div>
      ) : null}

      {/* No more results (for search mode) */}
      {!q.trim() ? null : !hasMore && items.length > 0 ? (
        <div className="text-center py-8 text-muted-foreground">No more recipes to load</div>
      ) : null}

      <RecipeModal r={selectedRecipe} isOpen={!!selectedRecipe} onClose={() => setSelectedRecipe(null)} />
    </div>
  );
}<|MERGE_RESOLUTION|>--- conflicted
+++ resolved
@@ -179,16 +179,6 @@
                 recipeId={r.id}
                 averageRating={r.averageRating ? Number(r.averageRating) : undefined}
                 reviewCount={r.reviewCount}
-<<<<<<< HEAD
-=======
-                recipeData={{
-                  title: r.title,
-                  image: getImage(r) || undefined,
-                  instructions: extractInstructions(r) || undefined,
-                  cookTime: r.cookTime || undefined,
-                  servings: r.servings || undefined,
-                }}
->>>>>>> 7c4a2cbe
               />
             </ErrorBoundary>
           </div>
