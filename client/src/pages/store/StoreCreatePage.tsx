import React, { useState, useEffect } from 'react';
import { useLocation } from 'wouter';
import { Store, Check, AlertCircle, Crown, ArrowRight, Loader2 } from 'lucide-react';
import { Card, CardContent, CardHeader, CardTitle, CardDescription } from '@/components/ui/card';
import { Button } from '@/components/ui/button';
import { Input } from '@/components/ui/input';
import { Textarea } from '@/components/ui/textarea';
import { Label } from '@/components/ui/label';
import { Alert, AlertDescription } from '@/components/ui/alert';
import { useUser } from '@/contexts/UserContext';
import { useToast } from '@/hooks/use-toast';

export default function StoreCreatePage() {
  const { user, updateUser } = useUser();
  const { toast } = useToast();
  const [, setLocation] = useLocation();

  const [formData, setFormData] = useState({
    handle: '',
    name: '',
    bio: ''
  });
  const [loading, setLoading] = useState(false);
  const [checkingExisting, setCheckingExisting] = useState(true);
  const [handleAvailable, setHandleAvailable] = useState<boolean | null>(null);
  const [error, setError] = useState('');
  const [hasAccess, setHasAccess] = useState(true);
  const [showTierModal, setShowTierModal] = useState(false);

  useEffect(() => {
    checkExistingStore();
  }, [user]);

  useEffect(() => {
<<<<<<< HEAD
    // Check subscription tier access - all users can create stores now (free tier available)
    const tier = user?.subscription || user?.subscriptionTier;
    const hasValidTrial = user?.trialEndDate && new Date(user.trialEndDate) > new Date();
    // Users have access if they have any subscription tier OR a valid trial
    setHasAccess(!!tier || hasValidTrial || !!user);
=======
    // Check subscription tier access
    const tier = user?.subscription || user?.subscriptionTier || 'free';
    const hasValidTrial = user?.trialEndDate && new Date(user.trialEndDate) > new Date();
    setHasAccess(tier !== 'free' || hasValidTrial);
>>>>>>> 1dc639f9
  }, [user]);

  useEffect(() => {
    // Check handle availability as user types
    if (formData.handle.length >= 3) {
      const timer = setTimeout(() => {
        checkHandleAvailability();
      }, 500);
      return () => clearTimeout(timer);
    }
  }, [formData.handle]);

  const checkExistingStore = async () => {
    if (!user?.id) return;

    try {
      const response = await fetch(`/api/stores/user/${user.id}`);
      if (response.ok) {
        const data = await response.json();
        if (data.store) {
          // User already has a store, redirect to dashboard
          toast({
            title: "Store exists",
            description: "You already have a store. Redirecting to dashboard...",
          });
          setTimeout(() => setLocation('/store/dashboard'), 1000);
          return;
        }
      }
    } catch (error) {
      console.error('Error checking existing store:', error);
    } finally {
      setCheckingExisting(false);
    }
  };

  const checkHandleAvailability = async () => {
    const handle = formData.handle.trim().toLowerCase();
    if (handle.length < 3) {
      setHandleAvailable(null);
      return;
    }

    try {
      const response = await fetch(`/api/stores/${handle}`);
      setHandleAvailable(response.status === 404);
    } catch (error) {
      console.error('Error checking handle:', error);
    }
  };

  const handleInputChange = (e: React.ChangeEvent<HTMLInputElement | HTMLTextAreaElement>) => {
    const { name, value } = e.target;

    if (name === 'handle') {
      // Only allow lowercase letters, numbers, and hyphens
      const sanitized = value.toLowerCase().replace(/[^a-z0-9-]/g, '');
      setFormData(prev => ({ ...prev, [name]: sanitized }));
    } else {
      setFormData(prev => ({ ...prev, [name]: value }));
    }

    setError('');
  };

  const handleSubmit = async (e: React.FormEvent) => {
    e.preventDefault();

    if (!user) {
      toast({
        title: "Not logged in",
        description: "Please log in to create a store",
        variant: "destructive"
      });
      setLocation('/login');
      return;
    }

    if (!hasAccess) {
      toast({
        title: "Upgrade Required",
        description: "Please upgrade to Starter tier or higher to create a store",
        variant: "destructive"
      });
      return;
    }

    if (formData.handle.length < 3) {
      setError('Handle must be at least 3 characters');
      return;
    }

    if (formData.name.length < 3) {
      setError('Store name must be at least 3 characters');
      return;
    }

    if (handleAvailable === false) {
      setError('This handle is already taken');
      return;
    }

    setLoading(true);
    setError('');

    try {
      const response = await fetch('/api/stores', {
        method: 'POST',
        headers: { 'Content-Type': 'application/json' },
        credentials: 'include',
        body: JSON.stringify({
          handle: formData.handle.trim().toLowerCase(),
          name: formData.name.trim(),
          bio: formData.bio.trim() || null
        })
      });

      const data = await response.json();

      if (!response.ok) {
        if (response.status === 403 && data.requiredFeature === 'storeBuilder') {
          setError('Store builder requires Starter tier or higher. Please upgrade your subscription.');
          setHasAccess(false);
        } else {
          setError(data.error || 'Failed to create store');
        }
        return;
      }

      toast({
        title: "Store created!",
        description: `Your store "${formData.name}" is ready`,
      });

      // Redirect to store dashboard
      setTimeout(() => setLocation('/store/dashboard'), 1000);
    } catch (error) {
      console.error('Error creating store:', error);
      setError('An error occurred while creating your store');
    } finally {
      setLoading(false);
    }
  };

  if (checkingExisting) {
    return (
      <div className="min-h-screen flex items-center justify-center bg-gray-50">
        <div className="text-center">
          <Loader2 className="mx-auto w-12 h-12 text-orange-500 animate-spin" />
          <p className="mt-4 text-gray-600">Checking your store...</p>
        </div>
      </div>
    );
  }

  if (!user) {
    return (
      <div className="min-h-screen flex items-center justify-center bg-gray-50">
        <Card className="max-w-md w-full">
          <CardHeader>
            <Store className="mx-auto w-12 h-12 text-orange-500 mb-4" />
            <CardTitle className="text-center">Create Your Store</CardTitle>
            <CardDescription className="text-center">
              Please log in to create your store
            </CardDescription>
          </CardHeader>
          <CardContent>
            <Button
              className="w-full bg-orange-500 hover:bg-orange-600"
              onClick={() => setLocation('/login')}
            >
              Log In
            </Button>
          </CardContent>
        </Card>
      </div>
    );
  }

  return (
    <div className="min-h-screen bg-gray-50 py-12 px-4">
      <div className="max-w-2xl mx-auto">
        {/* Header */}
        <div className="text-center mb-8">
          <div className="flex items-center justify-center mb-4">
            <div className="p-3 bg-orange-100 rounded-full">
              <Store className="w-8 h-8 text-orange-600" />
            </div>
          </div>
          <h1 className="text-3xl font-bold mb-2">Create Your Store</h1>
          <p className="text-gray-600">
            Set up your custom storefront to start selling products
          </p>
        </div>

        {/* Subscription Warning */}
        {!hasAccess && (
          <Alert className="mb-6 border-orange-200 bg-orange-50">
            <Crown className="h-4 w-4 text-orange-600" />
            <AlertDescription className="text-orange-900">
              <strong>Upgrade Required:</strong> Store builder is available on Starter tier and higher.
              <Button
                className="ml-4 bg-orange-500 hover:bg-orange-600"
                size="sm"
                onClick={() => setShowTierModal(true)}
              >
                View Plans
              </Button>
            </AlertDescription>
          </Alert>
        )}

        {/* Create Form */}
        <Card>
          <CardHeader>
            <CardTitle>Store Details</CardTitle>
            <CardDescription>
              Choose a unique handle and name for your store
            </CardDescription>
          </CardHeader>
          <CardContent>
            <form onSubmit={handleSubmit} className="space-y-6">
              {/* Store Handle */}
              <div>
                <Label htmlFor="handle">Store Handle *</Label>
                <div className="mt-1 relative">
                  <Input
                    id="handle"
                    name="handle"
                    value={formData.handle}
                    onChange={handleInputChange}
                    placeholder="my-awesome-store"
                    required
                    minLength={3}
                    maxLength={50}
                    disabled={!hasAccess}
                    className="pr-10"
                  />
                  {formData.handle.length >= 3 && (
                    <div className="absolute right-3 top-1/2 -translate-y-1/2">
                      {handleAvailable === true && (
                        <Check className="w-5 h-5 text-green-600" />
                      )}
                      {handleAvailable === false && (
                        <AlertCircle className="w-5 h-5 text-red-600" />
                      )}
                    </div>
                  )}
                </div>
                <p className="text-sm text-gray-500 mt-1">
                  Your store URL: chefsire.com/store/<span className="font-medium">{formData.handle || 'your-handle'}</span>
                </p>
                {handleAvailable === false && (
                  <p className="text-sm text-red-600 mt-1">This handle is already taken</p>
                )}
              </div>

              {/* Store Name */}
              <div>
                <Label htmlFor="name">Store Name *</Label>
                <Input
                  id="name"
                  name="name"
                  value={formData.name}
                  onChange={handleInputChange}
                  placeholder="My Awesome Store"
                  required
                  minLength={3}
                  maxLength={100}
                  disabled={!hasAccess}
                  className="mt-1"
                />
                <p className="text-sm text-gray-500 mt-1">
                  The display name for your store
                </p>
              </div>

              {/* Store Bio */}
              <div>
                <Label htmlFor="bio">Store Description (Optional)</Label>
                <Textarea
                  id="bio"
                  name="bio"
                  value={formData.bio}
                  onChange={handleInputChange}
                  placeholder="Tell customers about your store..."
                  rows={4}
                  maxLength={500}
                  disabled={!hasAccess}
                  className="mt-1"
                />
                <p className="text-sm text-gray-500 mt-1">
                  {formData.bio.length}/500 characters
                </p>
              </div>

              {/* Error Message */}
              {error && (
                <Alert variant="destructive">
                  <AlertCircle className="h-4 w-4" />
                  <AlertDescription>{error}</AlertDescription>
                </Alert>
              )}

              {/* Submit Button */}
              <div className="flex gap-4">
                <Button
                  type="button"
                  variant="outline"
                  onClick={() => setLocation('/marketplace')}
                  className="flex-1"
                >
                  Cancel
                </Button>
                <Button
                  type="submit"
                  disabled={!hasAccess || loading || !formData.handle || !formData.name || handleAvailable === false}
                  className="flex-1 bg-orange-500 hover:bg-orange-600"
                >
                  {loading ? (
                    <>
                      <Loader2 className="mr-2 h-4 w-4 animate-spin" />
                      Creating...
                    </>
                  ) : (
                    <>
                      Create Store
                      <ArrowRight className="ml-2 h-4 w-4" />
                    </>
                  )}
                </Button>
              </div>
            </form>
          </CardContent>
        </Card>

        {/* Features Preview */}
        <Card className="mt-6 border-orange-200 bg-orange-50">
          <CardHeader>
            <CardTitle className="text-lg">What you'll get:</CardTitle>
          </CardHeader>
          <CardContent>
            <div className="grid grid-cols-1 md:grid-cols-2 gap-3">
              <div className="flex items-start gap-2">
                <Check className="w-5 h-5 text-orange-600 flex-shrink-0 mt-0.5" />
                <span className="text-sm">Custom storefront URL</span>
              </div>
              <div className="flex items-start gap-2">
                <Check className="w-5 h-5 text-orange-600 flex-shrink-0 mt-0.5" />
                <span className="text-sm">Drag-and-drop store builder</span>
              </div>
              <div className="flex items-start gap-2">
                <Check className="w-5 h-5 text-orange-600 flex-shrink-0 mt-0.5" />
                <span className="text-sm">Product management</span>
              </div>
              <div className="flex items-start gap-2">
                <Check className="w-5 h-5 text-orange-600 flex-shrink-0 mt-0.5" />
                <span className="text-sm">Order tracking</span>
              </div>
              <div className="flex items-start gap-2">
                <Check className="w-5 h-5 text-orange-600 flex-shrink-0 mt-0.5" />
                <span className="text-sm">Sales analytics</span>
              </div>
              <div className="flex items-start gap-2">
                <Check className="w-5 h-5 text-orange-600 flex-shrink-0 mt-0.5" />
                <span className="text-sm">Payment processing</span>
              </div>
            </div>
          </CardContent>
        </Card>

        {/* Tier Selection Modal */}
        {showTierModal && (
          <div className="fixed inset-0 bg-black/50 flex items-center justify-center z-50 p-4">
            <div className="bg-white rounded-lg max-w-4xl w-full max-h-[90vh] overflow-y-auto">
              <div className="p-6">
                <div className="flex items-center justify-between mb-6">
                  <h3 className="text-2xl font-bold">Choose Your Store Plan</h3>
                  <button onClick={() => setShowTierModal(false)} className="text-gray-400 hover:text-gray-600">
                    <svg className="w-6 h-6" fill="none" stroke="currentColor" viewBox="0 0 24 24">
                      <path strokeLinecap="round" strokeLinejoin="round" strokeWidth={2} d="M6 18L18 6M6 6l12 12" />
                    </svg>
                  </button>
                </div>

<<<<<<< HEAD
                <div className="grid grid-cols-1 md:grid-cols-4 gap-6">
                  {/* FREE Tier */}
                  <div className="border-2 border-gray-200 rounded-lg p-6 hover:border-orange-500 transition-colors">
                    <div className="text-center mb-6">
                      <h4 className="text-xl font-bold mb-2">Free</h4>
                      <div className="text-3xl font-bold text-orange-600">$0<span className="text-base text-gray-500">/mo</span></div>
                      <p className="text-sm text-gray-600 mt-2">Start selling today</p>
                    </div>
                    <ul className="space-y-3 mb-6">
                      <li className="flex items-start gap-2">
                        <Check className="w-5 h-5 text-green-500 flex-shrink-0 mt-0.5" />
                        <span className="text-sm">Up to 25 products</span>
                      </li>
                      <li className="flex items-start gap-2">
                        <Check className="w-5 h-5 text-green-500 flex-shrink-0 mt-0.5" />
                        <span className="text-sm">Basic storefront</span>
                      </li>
                      <li className="flex items-start gap-2">
                        <Check className="w-5 h-5 text-green-500 flex-shrink-0 mt-0.5" />
                        <span className="text-sm">15% commission on shipped sales</span>
                      </li>
                      <li className="flex items-start gap-2">
                        <Check className="w-5 h-5 text-green-500 flex-shrink-0 mt-0.5" />
                        <span className="text-sm">0% on pickup/in-store sales</span>
                      </li>
                      <li className="flex items-start gap-2">
                        <Check className="w-5 h-5 text-green-500 flex-shrink-0 mt-0.5" />
                        <span className="text-sm">Digital products supported</span>
                      </li>
                    </ul>
                    <Button
                      className="w-full bg-orange-500 hover:bg-orange-600"
                      onClick={() => {
                        if (!user) return;
                        updateUser({
                          subscription: "free",
                          trialEndDate: null
                        });
                        setShowTierModal(false);
                        setHasAccess(true);
                        toast({
                          title: "Free tier activated!",
                          description: "Start creating your store now!",
                        });
                      }}
                    >
                      Start Free
                    </Button>
                  </div>

=======
                <div className="grid grid-cols-1 md:grid-cols-3 gap-6">
>>>>>>> 1dc639f9
                  {/* Starter Tier */}
                  <div className="border-2 border-gray-200 rounded-lg p-6 hover:border-orange-500 transition-colors">
                    <div className="text-center mb-6">
                      <h4 className="text-xl font-bold mb-2">Starter</h4>
                      <div className="text-3xl font-bold text-orange-600">$19<span className="text-base text-gray-500">/mo</span></div>
                      <p className="text-sm text-gray-600 mt-2">Perfect for getting started</p>
                    </div>
                    <ul className="space-y-3 mb-6">
                      <li className="flex items-start gap-2">
                        <Check className="w-5 h-5 text-green-500 flex-shrink-0 mt-0.5" />
<<<<<<< HEAD
                        <span className="text-sm">Up to 100 products</span>
                      </li>
                      <li className="flex items-start gap-2">
                        <Check className="w-5 h-5 text-green-500 flex-shrink-0 mt-0.5" />
                        <span className="text-sm">10% commission on shipped sales</span>
                      </li>
                      <li className="flex items-start gap-2">
                        <Check className="w-5 h-5 text-green-500 flex-shrink-0 mt-0.5" />
                        <span className="text-sm">0% on pickup/in-store sales</span>
                      </li>
                      <li className="flex items-start gap-2">
                        <Check className="w-5 h-5 text-green-500 flex-shrink-0 mt-0.5" />
                        <span className="text-sm">Custom store branding</span>
=======
                        <span className="text-sm">Up to 50 products</span>
                      </li>
                      <li className="flex items-start gap-2">
                        <Check className="w-5 h-5 text-green-500 flex-shrink-0 mt-0.5" />
                        <span className="text-sm">Basic store customization</span>
                      </li>
                      <li className="flex items-start gap-2">
                        <Check className="w-5 h-5 text-green-500 flex-shrink-0 mt-0.5" />
                        <span className="text-sm">Order management</span>
>>>>>>> 1dc639f9
                      </li>
                      <li className="flex items-start gap-2">
                        <Check className="w-5 h-5 text-green-500 flex-shrink-0 mt-0.5" />
                        <span className="text-sm">Basic analytics</span>
                      </li>
                    </ul>
                    <Button
                      className="w-full bg-orange-500 hover:bg-orange-600"
                      onClick={() => {
                        if (!user) return;
                        const trialEnd = new Date();
                        trialEnd.setDate(trialEnd.getDate() + 30);
<<<<<<< HEAD
                        updateUser({
                          subscription: "starter",
                          trialEndDate: trialEnd.toISOString()
                        });
=======
                        user.subscription = "starter";
                        user.trialEndDate = trialEnd.toISOString();
                        localStorage.setItem("user", JSON.stringify(user));
>>>>>>> 1dc639f9
                        setShowTierModal(false);
                        setHasAccess(true);
                        toast({
                          title: "Trial activated!",
                          description: "30-day Starter trial activated. Create your store now!",
                        });
                      }}
                    >
                      Start Free Trial
                    </Button>
                  </div>

                  {/* Professional Tier */}
                  <div className="border-2 border-orange-500 rounded-lg p-6 relative">
                    <div className="absolute -top-3 left-1/2 -translate-x-1/2 bg-orange-500 text-white px-3 py-1 rounded-full text-xs font-medium">
                      Most Popular
                    </div>
                    <div className="text-center mb-6">
                      <h4 className="text-xl font-bold mb-2">Professional</h4>
                      <div className="text-3xl font-bold text-orange-600">$49<span className="text-base text-gray-500">/mo</span></div>
                      <p className="text-sm text-gray-600 mt-2">For growing businesses</p>
                    </div>
                    <ul className="space-y-3 mb-6">
                      <li className="flex items-start gap-2">
                        <Check className="w-5 h-5 text-green-500 flex-shrink-0 mt-0.5" />
<<<<<<< HEAD
                        <span className="text-sm">Unlimited products</span>
                      </li>
                      <li className="flex items-start gap-2">
                        <Check className="w-5 h-5 text-green-500 flex-shrink-0 mt-0.5" />
                        <span className="text-sm">5% commission on shipped sales</span>
                      </li>
                      <li className="flex items-start gap-2">
                        <Check className="w-5 h-5 text-green-500 flex-shrink-0 mt-0.5" />
                        <span className="text-sm">0% on pickup/in-store sales</span>
                      </li>
                      <li className="flex items-start gap-2">
                        <Check className="w-5 h-5 text-green-500 flex-shrink-0 mt-0.5" />
                        <span className="text-sm">Advanced customization</span>
                      </li>
                      <li className="flex items-start gap-2">
                        <Check className="w-5 h-5 text-green-500 flex-shrink-0 mt-0.5" />
                        <span className="text-sm">Priority support & analytics</span>
=======
                        <span className="text-sm">Up to 500 products</span>
                      </li>
                      <li className="flex items-start gap-2">
                        <Check className="w-5 h-5 text-green-500 flex-shrink-0 mt-0.5" />
                        <span className="text-sm">Advanced customization</span>
                      </li>
                      <li className="flex items-start gap-2">
                        <Check className="w-5 h-5 text-green-500 flex-shrink-0 mt-0.5" />
                        <span className="text-sm">Priority support</span>
                      </li>
                      <li className="flex items-start gap-2">
                        <Check className="w-5 h-5 text-green-500 flex-shrink-0 mt-0.5" />
                        <span className="text-sm">Advanced analytics</span>
                      </li>
                      <li className="flex items-start gap-2">
                        <Check className="w-5 h-5 text-green-500 flex-shrink-0 mt-0.5" />
                        <span className="text-sm">Marketing tools</span>
>>>>>>> 1dc639f9
                      </li>
                    </ul>
                    <Button
                      className="w-full bg-orange-500 hover:bg-orange-600"
                      onClick={() => {
                        if (!user) return;
                        const trialEnd = new Date();
                        trialEnd.setDate(trialEnd.getDate() + 30);
<<<<<<< HEAD
                        updateUser({
                          subscription: "pro",
                          trialEndDate: trialEnd.toISOString()
                        });
=======
                        user.subscription = "pro";
                        user.trialEndDate = trialEnd.toISOString();
                        localStorage.setItem("user", JSON.stringify(user));
>>>>>>> 1dc639f9
                        setShowTierModal(false);
                        setHasAccess(true);
                        toast({
                          title: "Trial activated!",
                          description: "30-day Pro trial activated. Create your store now!",
                        });
                      }}
                    >
                      Start Free Trial
                    </Button>
                  </div>

                  {/* Enterprise Tier */}
                  <div className="border-2 border-gray-200 rounded-lg p-6 hover:border-orange-500 transition-colors">
                    <div className="text-center mb-6">
                      <h4 className="text-xl font-bold mb-2">Enterprise</h4>
                      <div className="text-3xl font-bold text-orange-600">$99<span className="text-base text-gray-500">/mo</span></div>
                      <p className="text-sm text-gray-600 mt-2">For large operations</p>
                    </div>
                    <ul className="space-y-3 mb-6">
                      <li className="flex items-start gap-2">
                        <Check className="w-5 h-5 text-green-500 flex-shrink-0 mt-0.5" />
                        <span className="text-sm">Unlimited products</span>
                      </li>
                      <li className="flex items-start gap-2">
                        <Check className="w-5 h-5 text-green-500 flex-shrink-0 mt-0.5" />
<<<<<<< HEAD
                        <span className="text-sm">2% commission on shipped sales</span>
                      </li>
                      <li className="flex items-start gap-2">
                        <Check className="w-5 h-5 text-green-500 flex-shrink-0 mt-0.5" />
                        <span className="text-sm">0% on pickup/in-store sales</span>
                      </li>
                      <li className="flex items-start gap-2">
                        <Check className="w-5 h-5 text-green-500 flex-shrink-0 mt-0.5" />
                        <span className="text-sm">White-label & API access</span>
                      </li>
                      <li className="flex items-start gap-2">
                        <Check className="w-5 h-5 text-green-500 flex-shrink-0 mt-0.5" />
                        <span className="text-sm">24/7 dedicated support</span>
=======
                        <span className="text-sm">Full customization</span>
                      </li>
                      <li className="flex items-start gap-2">
                        <Check className="w-5 h-5 text-green-500 flex-shrink-0 mt-0.5" />
                        <span className="text-sm">24/7 dedicated support</span>
                      </li>
                      <li className="flex items-start gap-2">
                        <Check className="w-5 h-5 text-green-500 flex-shrink-0 mt-0.5" />
                        <span className="text-sm">White-label options</span>
                      </li>
                      <li className="flex items-start gap-2">
                        <Check className="w-5 h-5 text-green-500 flex-shrink-0 mt-0.5" />
                        <span className="text-sm">API access</span>
>>>>>>> 1dc639f9
                      </li>
                    </ul>
                    <Button
                      className="w-full bg-orange-500 hover:bg-orange-600"
                      onClick={() => {
                        if (!user) return;
                        const trialEnd = new Date();
                        trialEnd.setDate(trialEnd.getDate() + 30);
<<<<<<< HEAD
                        updateUser({
                          subscription: "enterprise",
                          trialEndDate: trialEnd.toISOString()
                        });
=======
                        user.subscription = "enterprise";
                        user.trialEndDate = trialEnd.toISOString();
                        localStorage.setItem("user", JSON.stringify(user));
>>>>>>> 1dc639f9
                        setShowTierModal(false);
                        setHasAccess(true);
                        toast({
                          title: "Trial activated!",
                          description: "30-day Enterprise trial activated. Create your store now!",
                        });
                      }}
                    >
                      Start Free Trial
                    </Button>
                  </div>
                </div>

                <p className="text-center text-sm text-gray-500 mt-6">
                  All plans include 30-day free trial • No credit card required • Cancel anytime
                </p>
              </div>
            </div>
          </div>
        )}
      </div>
    </div>
  );
}<|MERGE_RESOLUTION|>--- conflicted
+++ resolved
@@ -32,18 +32,11 @@
   }, [user]);
 
   useEffect(() => {
-<<<<<<< HEAD
     // Check subscription tier access - all users can create stores now (free tier available)
     const tier = user?.subscription || user?.subscriptionTier;
     const hasValidTrial = user?.trialEndDate && new Date(user.trialEndDate) > new Date();
     // Users have access if they have any subscription tier OR a valid trial
     setHasAccess(!!tier || hasValidTrial || !!user);
-=======
-    // Check subscription tier access
-    const tier = user?.subscription || user?.subscriptionTier || 'free';
-    const hasValidTrial = user?.trialEndDate && new Date(user.trialEndDate) > new Date();
-    setHasAccess(tier !== 'free' || hasValidTrial);
->>>>>>> 1dc639f9
   }, [user]);
 
   useEffect(() => {
@@ -429,7 +422,6 @@
                   </button>
                 </div>
 
-<<<<<<< HEAD
                 <div className="grid grid-cols-1 md:grid-cols-4 gap-6">
                   {/* FREE Tier */}
                   <div className="border-2 border-gray-200 rounded-lg p-6 hover:border-orange-500 transition-colors">
@@ -480,9 +472,7 @@
                     </Button>
                   </div>
 
-=======
-                <div className="grid grid-cols-1 md:grid-cols-3 gap-6">
->>>>>>> 1dc639f9
+
                   {/* Starter Tier */}
                   <div className="border-2 border-gray-200 rounded-lg p-6 hover:border-orange-500 transition-colors">
                     <div className="text-center mb-6">
@@ -493,7 +483,6 @@
                     <ul className="space-y-3 mb-6">
                       <li className="flex items-start gap-2">
                         <Check className="w-5 h-5 text-green-500 flex-shrink-0 mt-0.5" />
-<<<<<<< HEAD
                         <span className="text-sm">Up to 100 products</span>
                       </li>
                       <li className="flex items-start gap-2">
@@ -507,17 +496,6 @@
                       <li className="flex items-start gap-2">
                         <Check className="w-5 h-5 text-green-500 flex-shrink-0 mt-0.5" />
                         <span className="text-sm">Custom store branding</span>
-=======
-                        <span className="text-sm">Up to 50 products</span>
-                      </li>
-                      <li className="flex items-start gap-2">
-                        <Check className="w-5 h-5 text-green-500 flex-shrink-0 mt-0.5" />
-                        <span className="text-sm">Basic store customization</span>
-                      </li>
-                      <li className="flex items-start gap-2">
-                        <Check className="w-5 h-5 text-green-500 flex-shrink-0 mt-0.5" />
-                        <span className="text-sm">Order management</span>
->>>>>>> 1dc639f9
                       </li>
                       <li className="flex items-start gap-2">
                         <Check className="w-5 h-5 text-green-500 flex-shrink-0 mt-0.5" />
@@ -530,16 +508,10 @@
                         if (!user) return;
                         const trialEnd = new Date();
                         trialEnd.setDate(trialEnd.getDate() + 30);
-<<<<<<< HEAD
                         updateUser({
                           subscription: "starter",
                           trialEndDate: trialEnd.toISOString()
                         });
-=======
-                        user.subscription = "starter";
-                        user.trialEndDate = trialEnd.toISOString();
-                        localStorage.setItem("user", JSON.stringify(user));
->>>>>>> 1dc639f9
                         setShowTierModal(false);
                         setHasAccess(true);
                         toast({
@@ -565,7 +537,6 @@
                     <ul className="space-y-3 mb-6">
                       <li className="flex items-start gap-2">
                         <Check className="w-5 h-5 text-green-500 flex-shrink-0 mt-0.5" />
-<<<<<<< HEAD
                         <span className="text-sm">Unlimited products</span>
                       </li>
                       <li className="flex items-start gap-2">
@@ -583,25 +554,6 @@
                       <li className="flex items-start gap-2">
                         <Check className="w-5 h-5 text-green-500 flex-shrink-0 mt-0.5" />
                         <span className="text-sm">Priority support & analytics</span>
-=======
-                        <span className="text-sm">Up to 500 products</span>
-                      </li>
-                      <li className="flex items-start gap-2">
-                        <Check className="w-5 h-5 text-green-500 flex-shrink-0 mt-0.5" />
-                        <span className="text-sm">Advanced customization</span>
-                      </li>
-                      <li className="flex items-start gap-2">
-                        <Check className="w-5 h-5 text-green-500 flex-shrink-0 mt-0.5" />
-                        <span className="text-sm">Priority support</span>
-                      </li>
-                      <li className="flex items-start gap-2">
-                        <Check className="w-5 h-5 text-green-500 flex-shrink-0 mt-0.5" />
-                        <span className="text-sm">Advanced analytics</span>
-                      </li>
-                      <li className="flex items-start gap-2">
-                        <Check className="w-5 h-5 text-green-500 flex-shrink-0 mt-0.5" />
-                        <span className="text-sm">Marketing tools</span>
->>>>>>> 1dc639f9
                       </li>
                     </ul>
                     <Button
@@ -610,16 +562,10 @@
                         if (!user) return;
                         const trialEnd = new Date();
                         trialEnd.setDate(trialEnd.getDate() + 30);
-<<<<<<< HEAD
                         updateUser({
                           subscription: "pro",
                           trialEndDate: trialEnd.toISOString()
                         });
-=======
-                        user.subscription = "pro";
-                        user.trialEndDate = trialEnd.toISOString();
-                        localStorage.setItem("user", JSON.stringify(user));
->>>>>>> 1dc639f9
                         setShowTierModal(false);
                         setHasAccess(true);
                         toast({
@@ -646,7 +592,6 @@
                       </li>
                       <li className="flex items-start gap-2">
                         <Check className="w-5 h-5 text-green-500 flex-shrink-0 mt-0.5" />
-<<<<<<< HEAD
                         <span className="text-sm">2% commission on shipped sales</span>
                       </li>
                       <li className="flex items-start gap-2">
@@ -660,21 +605,6 @@
                       <li className="flex items-start gap-2">
                         <Check className="w-5 h-5 text-green-500 flex-shrink-0 mt-0.5" />
                         <span className="text-sm">24/7 dedicated support</span>
-=======
-                        <span className="text-sm">Full customization</span>
-                      </li>
-                      <li className="flex items-start gap-2">
-                        <Check className="w-5 h-5 text-green-500 flex-shrink-0 mt-0.5" />
-                        <span className="text-sm">24/7 dedicated support</span>
-                      </li>
-                      <li className="flex items-start gap-2">
-                        <Check className="w-5 h-5 text-green-500 flex-shrink-0 mt-0.5" />
-                        <span className="text-sm">White-label options</span>
-                      </li>
-                      <li className="flex items-start gap-2">
-                        <Check className="w-5 h-5 text-green-500 flex-shrink-0 mt-0.5" />
-                        <span className="text-sm">API access</span>
->>>>>>> 1dc639f9
                       </li>
                     </ul>
                     <Button
@@ -683,16 +613,10 @@
                         if (!user) return;
                         const trialEnd = new Date();
                         trialEnd.setDate(trialEnd.getDate() + 30);
-<<<<<<< HEAD
                         updateUser({
                           subscription: "enterprise",
                           trialEndDate: trialEnd.toISOString()
                         });
-=======
-                        user.subscription = "enterprise";
-                        user.trialEndDate = trialEnd.toISOString();
-                        localStorage.setItem("user", JSON.stringify(user));
->>>>>>> 1dc639f9
                         setShowTierModal(false);
                         setHasAccess(true);
                         toast({
