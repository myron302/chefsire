import React, { useState, useEffect } from 'react';
import {
  Calendar, Plus, Target, TrendingUp, Clock, Users, ChefHat, Star, Lock, Crown,
  ShoppingCart, CheckCircle, BarChart3, PieChart, Download, Filter, Save,
  AlertCircle, Package, Utensils, CalendarDays, Zap, ListChecks, Settings, Camera
} from 'lucide-react';
import { Card, CardContent, CardHeader, CardTitle, CardDescription } from '@/components/ui/card';
import { Button } from '@/components/ui/button';
import { Badge } from '@/components/ui/badge';
import { Progress } from '@/components/ui/progress';
import { Tabs, TabsContent, TabsList, TabsTrigger } from '@/components/ui/tabs';
import { useUser } from '@/contexts/UserContext';
import { useToast } from '@/hooks/use-toast';

const NutritionMealPlanner = () => {
  const { user, updateUser } = useUser();
  const { toast } = useToast();
  const [activeTab, setActiveTab] = useState('planner');
  const [selectedDate, setSelectedDate] = useState(new Date().toISOString().split('T')[0]);
  const [viewMode, setViewMode] = useState<'day' | 'week' | 'month'>('week');
  const [mealPlans, setMealPlans] = useState([]);
  const [groceryList, setGroceryList] = useState([]);
  const [dailyNutrition, setDailyNutrition] = useState(null);
  const [nutritionGoals, setNutritionGoals] = useState(null);
  const [isPremium, setIsPremium] = useState(false);
  const [loading, setLoading] = useState(true);
  const [weeklyMeals, setWeeklyMeals] = useState({});
  const [showAddMealModal, setShowAddMealModal] = useState(false);
  const [showGoalsModal, setShowGoalsModal] = useState(false);
  const [selectedMealSlot, setSelectedMealSlot] = useState<{day: string, type: string} | null>(null);
  const [showAIRecipeModal, setShowAIRecipeModal] = useState(false);
  const [showPantryModal, setShowPantryModal] = useState(false);
  const [showLoadTemplateModal, setShowLoadTemplateModal] = useState(false);
  const [savingsReport, setSavingsReport] = useState<any>(null);
<<<<<<< HEAD
=======
  const [showAddGroceryModal, setShowAddGroceryModal] = useState(false);
  const [showScanModal, setShowScanModal] = useState(false);
>>>>>>> 7f483490

  const mealTypes = ['breakfast', 'lunch', 'dinner', 'snack'];
  const weekDays = ['Monday', 'Tuesday', 'Wednesday', 'Thursday', 'Friday', 'Saturday', 'Sunday'];

  useEffect(() => {
    fetchUserData();
    fetchMealPlans();
    if (isPremium) {
      fetchDailyNutrition();
      fetchGroceryList();
      fetchSavingsReport();
    }
  }, [selectedDate, isPremium, user]);

  const fetchSavingsReport = async () => {
    try {
      const response = await fetch('/api/meal-planner-advanced/grocery-list/savings-report', {
        credentials: 'include',
      });
      if (response.ok) {
        const data = await response.json();
        setSavingsReport(data);
      }
    } catch (error) {
      console.error('Error fetching savings report:', error);
    }
  };

  const fetchUserData = async () => {
    try {
      // Check if user has nutrition premium (either through trial or paid subscription)
      const hasNutritionAccess = user?.nutritionPremium || false;

      // Check if trial is still valid
      if (hasNutritionAccess && user?.nutritionTrialEndsAt) {
        const trialEnd = new Date(user.nutritionTrialEndsAt);
        const now = new Date();
        if (now > trialEnd) {
          // Trial has expired
          setIsPremium(false);
          toast({
            variant: "destructive",
            title: "Trial Expired",
            description: "Your nutrition trial has ended. Upgrade to continue using premium features.",
          });
          return;
        }
      }

      setIsPremium(hasNutritionAccess);

      setNutritionGoals({
        dailyCalorieGoal: 2000,
        macroGoals: { protein: 150, carbs: 200, fat: 65 }
      });
    } catch (error) {
      console.error('Error fetching user data:', error);
    }
  };

  const fetchMealPlans = async () => {
    setLoading(true);
    try {
      // Mock data for demo
      setWeeklyMeals({
        'Monday': {
          breakfast: { name: 'Protein Oatmeal', calories: 350, protein: 20, carbs: 45, fat: 8 },
          lunch: { name: 'Grilled Chicken Salad', calories: 450, protein: 35, carbs: 30, fat: 15 },
          dinner: { name: 'Salmon & Quinoa', calories: 550, protein: 40, carbs: 45, fat: 20 },
        },
        // More days...
      });
    } catch (error) {
      console.error('Error fetching meal plans:', error);
    } finally {
      setLoading(false);
    }
  };

  const fetchDailyNutrition = async () => {
    try {
      setDailyNutrition({
        calories: 1850,
        protein: 145,
        carbs: 180,
        fat: 62,
        goal: nutritionGoals
      });
    } catch (error) {
      console.error('Error fetching daily nutrition:', error);
    }
  };

  const fetchGroceryList = async () => {
    try {
      setGroceryList([
        { id: 1, item: 'Chicken Breast', amount: '2 lbs', category: 'Protein', checked: false },
        { id: 2, item: 'Quinoa', amount: '1 bag', category: 'Grains', checked: false },
        { id: 3, item: 'Mixed Greens', amount: '2 bags', category: 'Produce', checked: true },
        { id: 4, item: 'Salmon Fillets', amount: '4 pieces', category: 'Protein', checked: false },
        { id: 5, item: 'Greek Yogurt', amount: '32 oz', category: 'Dairy', checked: false },
      ]);
    } catch (error) {
      console.error('Error fetching grocery list:', error);
    }
  };

  const startNutritionTrial = async () => {
    if (!user) {
      toast({
        variant: "destructive",
        description: "Please log in to start your trial",
      });
      return;
    }

    try {
      const response = await fetch(`/api/users/${user.id}/nutrition/trial`, {
        method: 'POST',
        headers: {
          'Content-Type': 'application/json',
        },
        credentials: 'include',
      });

      if (response.ok) {
        const data = await response.json();

        // Update user context with new trial data
        updateUser({
          nutritionPremium: true,
          nutritionTrialEndsAt: data.trialEndsAt
        });

        // Update local state
        setIsPremium(true);

        // Show confirmation toast
        toast({
          description: "🎉 30-day nutrition trial activated! Enjoy premium features.",
        });
      } else {
        const error = await response.json();
        toast({
          variant: "destructive",
          description: error.message || "Failed to start trial",
        });
      }
    } catch (error) {
      console.error('Error starting trial:', error);
      toast({
        variant: "destructive",
        description: "An error occurred. Please try again.",
      });
    }
  };

  const generateGroceryList = async () => {
    // Generate grocery list from weekly meals
    const items = [];
    Object.values(weeklyMeals).forEach((dayMeals: any) => {
      Object.values(dayMeals).forEach((meal: any) => {
        if (meal.ingredients) {
          meal.ingredients.forEach((ingredient: string) => {
            items.push({ name: ingredient, checked: false, category: 'Other' });
          });
        }
      });
    });

    setGroceryList(items.length > 0 ? items : [
      { name: 'Chicken breast (2 lbs)', checked: false, category: 'Protein' },
      { name: 'Brown rice (1 bag)', checked: false, category: 'Grains' },
      { name: 'Broccoli (2 heads)', checked: false, category: 'Vegetables' },
      { name: 'Sweet potatoes (5)', checked: false, category: 'Vegetables' },
      { name: 'Greek yogurt (32oz)', checked: false, category: 'Dairy' },
      { name: 'Eggs (dozen)', checked: false, category: 'Protein' },
    ]);

    toast({
      description: "✅ Grocery list generated from your meal plan!",
    });
  };

  const optimizeShoppingList = async () => {
    // Sort grocery list by category
    const sortedList = [...groceryList].sort((a: any, b: any) =>
      a.category.localeCompare(b.category)
    );
    setGroceryList(sortedList);

    toast({
      description: "🛒 Shopping list optimized by category!",
    });
  };

  const handleAddMeal = (day?: string, type?: string) => {
    if (day && type) {
      setSelectedMealSlot({ day, type });
    }
    setShowAddMealModal(true);
  };

  const saveMealToSlot = (mealData: any) => {
    if (selectedMealSlot) {
      setWeeklyMeals((prev: any) => ({
        ...prev,
        [selectedMealSlot.day]: {
          ...prev[selectedMealSlot.day],
          [selectedMealSlot.type]: mealData
        }
      }));

      toast({
        description: "✅ Meal added to your planner!",
      });
    }
    setShowAddMealModal(false);
    setSelectedMealSlot(null);
  };

  const saveTemplate = () => {
    const templateName = prompt('Enter a name for this meal plan template:');
    if (templateName) {
      localStorage.setItem(`meal-template-${templateName}`, JSON.stringify(weeklyMeals));
      toast({
        description: `✅ Template "${templateName}" saved successfully!`,
      });
    }
  };

  const toggleGroceryItem = (index: number) => {
    setGroceryList((prev: any) => prev.map((item: any, i: number) =>
      i === index ? { ...item, checked: !item.checked } : item
    ));
  };

  const loadTemplate = (templateName: string) => {
    const saved = localStorage.getItem(`meal-template-${templateName}`);
    if (saved) {
      setWeeklyMeals(JSON.parse(saved));
      toast({
        description: `✅ Template "${templateName}" loaded successfully!`,
      });
      setShowLoadTemplateModal(false);
    }
  };

  const handleAIRecipe = () => {
    setShowAIRecipeModal(true);
  };

  const handleUsePantry = () => {
    setShowPantryModal(true);
  };

  const handleLoadTemplate = () => {
    setShowLoadTemplateModal(true);
  };

  const handleAddGroceryItem = async () => {
    const itemName = (document.getElementById('groceryItemName') as HTMLInputElement)?.value;
    const itemAmount = (document.getElementById('groceryItemAmount') as HTMLInputElement)?.value;
    const itemCategory = (document.getElementById('groceryItemCategory') as HTMLSelectElement)?.value;

    if (!itemName) {
      toast({
        variant: "destructive",
        description: "Please enter an item name",
      });
      return;
    }

    const newItem = {
      name: itemName,
      amount: itemAmount || '1',
      category: itemCategory || 'Other',
      checked: false,
      id: Date.now(),
    };

    setGroceryList((prev: any) => [...prev, newItem]);
    setShowAddGroceryModal(false);

    toast({
      description: `✅ ${itemName} added to grocery list!`,
    });
  };

  const handleScanBarcode = (file: File) => {
    // In production, this would call a barcode scanning API
    // For now, simulate detecting a product
    const mockProducts = [
      { name: 'Organic Chicken Breast', amount: '2 lbs', category: 'Protein' },
      { name: 'Whole Wheat Bread', amount: '1 loaf', category: 'Grains' },
      { name: 'Greek Yogurt', amount: '32 oz', category: 'Dairy' },
      { name: 'Fresh Spinach', amount: '1 bag', category: 'Produce' },
    ];

    const randomProduct = mockProducts[Math.floor(Math.random() * mockProducts.length)];

    const newItem = {
      ...randomProduct,
      checked: false,
      id: Date.now(),
    };

    setGroceryList((prev: any) => [...prev, newItem]);
    setShowScanModal(false);

    toast({
      description: `📷 Scanned: ${randomProduct.name} added to grocery list!`,
    });
  };

  const PremiumUpgrade = () => (
    <div className="bg-gradient-to-r from-orange-500 via-red-500 to-pink-500 text-white rounded-xl shadow-2xl overflow-hidden">
      <div className="p-8">
        <div className="flex items-center justify-between mb-6">
          <div>
            <div className="flex items-center mb-2">
              <Crown className="w-8 h-8 mr-3" />
              <h2 className="text-3xl font-bold">Nutrition Premium</h2>
            </div>
            <p className="text-orange-100 text-lg">Unlock advanced meal planning & nutrition tracking</p>
          </div>
          <div className="text-right">
            <div className="text-4xl font-bold">$9.99</div>
            <div className="text-sm text-orange-100">per month</div>
          </div>
        </div>

        <div className="grid grid-cols-1 md:grid-cols-2 gap-4 mb-6">
          <FeatureItem icon={<CalendarDays />} text="Weekly & Monthly Meal Planning" />
          <FeatureItem icon={<ShoppingCart />} text="Auto-Generate Grocery Lists" />
          <FeatureItem icon={<BarChart3 />} text="Advanced Macro Tracking & Charts" />
          <FeatureItem icon={<Zap />} text="AI Recipe Suggestions" />
          <FeatureItem icon={<Clock />} text="Meal Prep Scheduling" />
          <FeatureItem icon={<Package />} text="Pantry Integration" />
          <FeatureItem icon={<ListChecks />} text="Shopping List by Aisle" />
          <FeatureItem icon={<Save />} text="Custom Meal Templates" />
          <FeatureItem icon={<TrendingUp />} text="Progress Analytics & Insights" />
          <FeatureItem icon={<Target />} text="Personalized Nutrition Goals" />
        </div>

        <div className="flex flex-col md:flex-row gap-4">
          <Button
            size="lg"
            className="flex-1 bg-white text-orange-600 hover:bg-orange-50 font-semibold text-lg h-14"
            onClick={startNutritionTrial}
          >
            Start 30-Day Free Trial
          </Button>
          <Button
            size="lg"
            variant="outline"
            className="flex-1 border-2 border-white bg-white/20 text-white hover:bg-white hover:text-orange-600 font-semibold text-lg h-14"
          >
            Learn More
          </Button>
        </div>
        <p className="text-center text-sm text-orange-100 mt-4">No credit card required • Cancel anytime</p>
      </div>
    </div>
  );

  const FeatureItem = ({ icon, text }) => (
    <div className="flex items-center space-x-2 text-white">
      <div className="w-5 h-5">{icon}</div>
      <span className="text-sm font-medium">{text}</span>
    </div>
  );

  if (!isPremium) {
    return (
      <div className="min-h-screen bg-gradient-to-br from-gray-50 to-orange-50">
        <div className="max-w-7xl mx-auto px-4 sm:px-6 lg:px-8 py-12">
          <div className="text-center mb-12">
            <h1 className="text-5xl font-bold text-gray-900 mb-4">Nutrition & Meal Planning</h1>
            <p className="text-xl text-gray-600">Take control of your health with intelligent meal planning</p>
          </div>

          <div className="mb-12">
            <PremiumUpgrade />
          </div>

          <div className="grid grid-cols-1 lg:grid-cols-3 gap-8 mb-12">
            <Card>
              <CardHeader>
                <div className="w-12 h-12 bg-orange-100 rounded-full flex items-center justify-center mb-4">
                  <Calendar className="w-6 h-6 text-orange-600" />
                </div>
                <CardTitle>Smart Meal Planning</CardTitle>
                <CardDescription>Plan your weekly meals with drag-and-drop simplicity</CardDescription>
              </CardHeader>
              <CardContent>
                <ul className="space-y-2 text-sm text-gray-600">
                  <li>• Visual weekly/monthly calendar</li>
                  <li>• Recipe integration</li>
                  <li>• Meal templates</li>
                  <li>• Batch cooking planner</li>
                </ul>
              </CardContent>
            </Card>

            <Card>
              <CardHeader>
                <div className="w-12 h-12 bg-green-100 rounded-full flex items-center justify-center mb-4">
                  <BarChart3 className="w-6 h-6 text-green-600" />
                </div>
                <CardTitle>Nutrition Tracking</CardTitle>
                <CardDescription>Track macros and hit your goals consistently</CardDescription>
              </CardHeader>
              <CardContent>
                <ul className="space-y-2 text-sm text-gray-600">
                  <li>• Real-time macro tracking</li>
                  <li>• Visual progress charts</li>
                  <li>• Goal recommendations</li>
                  <li>• Weekly analytics</li>
                </ul>
              </CardContent>
            </Card>

            <Card>
              <CardHeader>
                <div className="w-12 h-12 bg-blue-100 rounded-full flex items-center justify-center mb-4">
                  <ShoppingCart className="w-6 h-6 text-blue-600" />
                </div>
                <CardTitle>Grocery Lists</CardTitle>
                <CardDescription>Auto-generate shopping lists from your meal plan</CardDescription>
              </CardHeader>
              <CardContent>
                <ul className="space-y-2 text-sm text-gray-600">
                  <li>• One-click generation</li>
                  <li>• Organized by aisle</li>
                  <li>• Pantry integration</li>
                  <li>• Share with family</li>
                </ul>
              </CardContent>
            </Card>
          </div>

          <Card className="bg-gradient-to-br from-purple-50 to-pink-50 border-purple-200">
            <CardHeader className="text-center">
              <CardTitle className="text-2xl">Still Not Sure?</CardTitle>
              <CardDescription className="text-base">See what our users are saying</CardDescription>
            </CardHeader>
            <CardContent>
              <div className="grid grid-cols-1 md:grid-cols-3 gap-6">
                <Testimonial
                  name="Sarah M."
                  text="Game changer for meal prep! Saved me hours every week."
                  rating={5}
                />
                <Testimonial
                  name="Mike R."
                  text="Hit my protein goals consistently for the first time ever."
                  rating={5}
                />
                <Testimonial
                  name="Jessica L."
                  text="The grocery list feature alone is worth the subscription."
                  rating={5}
                />
              </div>
            </CardContent>
          </Card>
        </div>
      </div>
    );
  }

  // Premium User View
  return (
    <div className="min-h-screen bg-gray-50">
      <div className="max-w-7xl mx-auto px-4 sm:px-6 lg:px-8 py-8">
        {/* Header */}
        <div className="flex items-center justify-between mb-8">
          <div>
            <h1 className="text-3xl font-bold text-gray-900 mb-2">Nutrition & Meal Planning</h1>
            <p className="text-gray-600">Plan smarter, eat better, reach your goals</p>
          </div>
          <div className="flex items-center gap-3">
            <Badge variant="secondary" className="bg-orange-100 text-orange-800 px-3 py-1">
              <Crown className="w-4 h-4 mr-1 inline" />
              Premium Active
            </Badge>
            <Button variant="outline" size="sm" onClick={() => window.location.href = '/settings'}>
              <Settings className="w-4 h-4 mr-2" />
              Settings
            </Button>
          </div>
        </div>

        {/* Navigation Tabs */}
        <Tabs value={activeTab} onValueChange={setActiveTab} className="w-full">
          <TabsList className="grid w-full grid-cols-5 mb-8 h-auto">
            <TabsTrigger value="planner" className="flex-col sm:flex-row gap-1 sm:gap-2 py-3">
              <Calendar className="w-4 h-4" />
              <span className="text-xs sm:text-sm">Planner</span>
            </TabsTrigger>
            <TabsTrigger value="nutrition" className="flex-col sm:flex-row gap-1 sm:gap-2 py-3">
              <Target className="w-4 h-4" />
              <span className="text-xs sm:text-sm">Nutrition</span>
            </TabsTrigger>
            <TabsTrigger value="grocery" className="flex-col sm:flex-row gap-1 sm:gap-2 py-3">
              <ShoppingCart className="w-4 h-4" />
              <span className="text-xs sm:text-sm">Grocery</span>
            </TabsTrigger>
            <TabsTrigger value="prep" className="flex-col sm:flex-row gap-1 sm:gap-2 py-3">
              <Clock className="w-4 h-4" />
              <span className="text-xs sm:text-sm hidden sm:inline">Meal Prep</span>
              <span className="text-xs sm:hidden">Prep</span>
            </TabsTrigger>
            <TabsTrigger value="analytics" className="flex-col sm:flex-row gap-1 sm:gap-2 py-3">
              <BarChart3 className="w-4 h-4" />
              <span className="text-xs sm:text-sm hidden sm:inline">Analytics</span>
              <span className="text-xs sm:hidden">Stats</span>
            </TabsTrigger>
          </TabsList>

          {/* Meal Planner Tab */}
          <TabsContent value="planner">
            <div className="space-y-6">
              {/* Daily Calorie Counter Widget */}
              <Card className="bg-gradient-to-r from-orange-500 to-pink-500 text-white shadow-lg">
                <CardContent className="p-6">
                  <div className="flex items-center justify-between">
                    <div>
                      <p className="text-white/90 text-sm font-medium mb-1">Today's Calories</p>
                      <div className="flex items-baseline gap-2">
                        <span className="text-4xl font-bold">1,850</span>
                        <span className="text-white/80 text-lg">/ 2,000 kcal</span>
                      </div>
                      <Progress value={92.5} className="h-2 mt-3 bg-white/20" />
                    </div>
                    <div className="text-right">
                      <div className="bg-white/20 backdrop-blur rounded-lg px-4 py-3">
                        <p className="text-sm text-white/90">Remaining</p>
                        <p className="text-2xl font-bold">150</p>
                        <p className="text-xs text-white/80">calories</p>
                      </div>
                    </div>
                  </div>
                  <div className="grid grid-cols-3 gap-3 mt-4">
                    <div className="bg-white/15 backdrop-blur rounded-lg p-3 text-center">
                      <p className="text-xs text-white/80">Protein</p>
                      <p className="text-lg font-semibold">145g</p>
                    </div>
                    <div className="bg-white/15 backdrop-blur rounded-lg p-3 text-center">
                      <p className="text-xs text-white/80">Carbs</p>
                      <p className="text-lg font-semibold">180g</p>
                    </div>
                    <div className="bg-white/15 backdrop-blur rounded-lg p-3 text-center">
                      <p className="text-xs text-white/80">Fat</p>
                      <p className="text-lg font-semibold">62g</p>
                    </div>
                  </div>
                </CardContent>
              </Card>

              <div className="flex flex-col md:flex-row md:items-center md:justify-between gap-3">
                <div className="flex items-center gap-2 flex-1">
                  <Button
                    variant={viewMode === 'day' ? 'default' : 'outline'}
                    size="sm"
                    className="flex-1 md:flex-none"
                    onClick={() => setViewMode('day')}
                  >
                    Day
                  </Button>
                  <Button
                    variant={viewMode === 'week' ? 'default' : 'outline'}
                    size="sm"
                    className="flex-1 md:flex-none"
                    onClick={() => setViewMode('week')}
                  >
                    Week
                  </Button>
                  <Button
                    variant={viewMode === 'month' ? 'default' : 'outline'}
                    size="sm"
                    className="flex-1 md:flex-none"
                    onClick={() => setViewMode('month')}
                  >
                    Month
                  </Button>
                </div>
                <div className="flex items-center gap-2 flex-1 md:flex-none">
                  <Button variant="outline" size="sm" className="flex-1 md:flex-none" onClick={saveTemplate}>
                    <Save className="w-4 h-4 mr-2" />
                    Save Template
                  </Button>
                  <Button size="sm" className="flex-1 md:flex-none" onClick={() => handleAddMeal()}>
                    <Plus className="w-4 h-4 mr-2" />
                    Add Meal
                  </Button>
                </div>
              </div>

              {/* Weekly Calendar View */}
              {viewMode === 'week' && (
                <>
                  {/* Desktop Grid View */}
                  <div className="hidden md:block bg-white rounded-lg shadow-sm overflow-hidden overflow-x-auto">
                    <div className="grid grid-cols-8 border-b min-w-[800px]">
                      <div className="p-4 bg-gray-50 border-r">
                        <span className="text-sm font-medium text-gray-500">Meal</span>
                      </div>
                      {weekDays.map((day) => (
                        <div key={day} className="p-4 bg-gray-50 border-r last:border-r-0">
                          <div className="text-sm font-medium text-gray-900">{day}</div>
                          <div className="text-xs text-gray-500">Dec {weekDays.indexOf(day) + 1}</div>
                        </div>
                      ))}
                    </div>

                    {mealTypes.map((mealType) => (
                      <div key={mealType} className="grid grid-cols-8 border-b last:border-b-0 min-w-[800px]">
                        <div className="p-4 bg-gray-50 border-r flex items-center">
                          <span className="text-sm font-medium text-gray-700 capitalize">{mealType}</span>
                        </div>
                        {weekDays.map((day) => (
                          <div
                            key={`${day}-${mealType}`}
                            className="p-3 border-r last:border-r-0 hover:bg-gray-50 cursor-pointer"
                            onClick={() => handleAddMeal(day, mealType)}
                          >
                            {weeklyMeals[day]?.[mealType] ? (
                              <div className="space-y-1">
                                <div className="text-sm font-medium text-gray-900">{weeklyMeals[day][mealType].name}</div>
                                <div className="text-xs text-gray-500">{weeklyMeals[day][mealType].calories} cal</div>
                                <div className="flex gap-1">
                                  <Badge variant="secondary" className="text-xs">P: {weeklyMeals[day][mealType].protein}g</Badge>
                                </div>
                              </div>
                            ) : (
                              <div className="flex items-center justify-center h-full">
                                <Plus className="w-5 h-5 text-gray-400" />
                              </div>
                            )}
                          </div>
                        ))}
                      </div>
                    ))}
                  </div>

                  {/* Mobile Card View */}
                  <div className="md:hidden space-y-4">
                    {weekDays.map((day) => (
                      <Card key={day}>
                        <CardHeader className="pb-3">
                          <CardTitle className="text-lg">{day}</CardTitle>
                          <CardDescription>Dec {weekDays.indexOf(day) + 1}</CardDescription>
                        </CardHeader>
                        <CardContent className="space-y-3">
                          {mealTypes.map((mealType) => (
                            <div
                              key={`${day}-${mealType}`}
                              className="p-3 bg-gray-50 rounded-lg cursor-pointer hover:bg-gray-100"
                              onClick={() => handleAddMeal(day, mealType)}
                            >
                              <div className="flex items-center justify-between mb-2">
                                <span className="text-sm font-medium text-gray-700 capitalize">{mealType}</span>
                                {!weeklyMeals[day]?.[mealType] && <Plus className="w-4 h-4 text-gray-400" />}
                              </div>
                              {weeklyMeals[day]?.[mealType] ? (
                                <div className="space-y-1">
                                  <div className="text-sm font-medium text-gray-900">{weeklyMeals[day][mealType].name}</div>
                                  <div className="text-xs text-gray-500">{weeklyMeals[day][mealType].calories} cal</div>
                                  <div className="flex gap-1">
                                    <Badge variant="secondary" className="text-xs">P: {weeklyMeals[day][mealType].protein}g</Badge>
                                  </div>
                                </div>
                              ) : (
                                <p className="text-xs text-gray-500">Tap to add meal</p>
                              )}
                            </div>
                          ))}
                        </CardContent>
                      </Card>
                    ))}
                  </div>
                </>
              )}

              {/* Quick Actions */}
              <div className="grid grid-cols-1 md:grid-cols-3 gap-4">
                <Card className="cursor-pointer hover:shadow-md transition-shadow" onClick={handleAIRecipe}>
                  <CardContent className="p-6 text-center">
                    <Zap className="w-8 h-8 mx-auto mb-3 text-orange-500" />
                    <h3 className="font-medium mb-2">AI Recipe Suggestions</h3>
                    <p className="text-sm text-gray-600">Get personalized recipe recommendations</p>
                  </CardContent>
                </Card>
                <Card className="cursor-pointer hover:shadow-md transition-shadow" onClick={handleUsePantry}>
                  <CardContent className="p-6 text-center">
                    <Package className="w-8 h-8 mx-auto mb-3 text-green-500" />
                    <h3 className="font-medium mb-2">Use Pantry Items</h3>
                    <p className="text-sm text-gray-600">Plan meals with what you have</p>
                  </CardContent>
                </Card>
                <Card className="cursor-pointer hover:shadow-md transition-shadow" onClick={handleLoadTemplate}>
                  <CardContent className="p-6 text-center">
                    <Save className="w-8 h-8 mx-auto mb-3 text-blue-500" />
                    <h3 className="font-medium mb-2">Load Template</h3>
                    <p className="text-sm text-gray-600">Use a saved meal plan template</p>
                  </CardContent>
                </Card>
              </div>
            </div>
          </TabsContent>

          {/* Nutrition Tracking Tab */}
          <TabsContent value="nutrition">
            <div className="grid grid-cols-1 lg:grid-cols-3 gap-6">
              <div className="lg:col-span-2 space-y-6">
                <Card>
                  <CardHeader>
                    <CardTitle>Today's Nutrition</CardTitle>
                    <CardDescription>{new Date().toLocaleDateString('en-US', { weekday: 'long', year: 'numeric', month: 'long', day: 'numeric' })}</CardDescription>
                  </CardHeader>
                  <CardContent className="space-y-6">
                    <div>
                      <div className="flex items-center justify-between mb-2">
                        <span className="text-sm font-medium">Calories</span>
                        <span className="text-sm text-gray-600">1,850 / 2,000</span>
                      </div>
                      <Progress value={92.5} className="h-2" />
                    </div>
                    <div className="grid grid-cols-3 gap-4">
                      <MacroCard label="Protein" current={145} goal={150} unit="g" color="blue" />
                      <MacroCard label="Carbs" current={180} goal={200} unit="g" color="orange" />
                      <MacroCard label="Fat" current={62} goal={65} unit="g" color="purple" />
                    </div>
                  </CardContent>
                </Card>

                <Card>
                  <CardHeader>
                    <CardTitle>Weekly Progress</CardTitle>
                  </CardHeader>
                  <CardContent>
                    <div className="h-64 flex items-center justify-center bg-gray-50 rounded-lg">
                      <div className="text-center text-gray-500">
                        <BarChart3 className="w-12 h-12 mx-auto mb-2" />
                        <p>Chart visualization would go here</p>
                      </div>
                    </div>
                  </CardContent>
                </Card>
              </div>

              <div className="space-y-6">
                <Card>
                  <CardHeader>
                    <CardTitle className="text-lg">Nutrition Goals</CardTitle>
                  </CardHeader>
                  <CardContent className="space-y-4">
                    <div className="flex items-center justify-between">
                      <span className="text-sm">Daily Calories</span>
                      <span className="text-sm font-medium">2,000 kcal</span>
                    </div>
                    <div className="flex items-center justify-between">
                      <span className="text-sm">Protein</span>
                      <span className="text-sm font-medium">150g (30%)</span>
                    </div>
                    <div className="flex items-center justify-between">
                      <span className="text-sm">Carbs</span>
                      <span className="text-sm font-medium">200g (40%)</span>
                    </div>
                    <div className="flex items-center justify-between">
                      <span className="text-sm">Fat</span>
                      <span className="text-sm font-medium">65g (30%)</span>
                    </div>
                    <Button variant="outline" size="sm" className="w-full mt-4">
                      <Target className="w-4 h-4 mr-2" />
                      Adjust Goals
                    </Button>
                  </CardContent>
                </Card>

                {/* Food Scanner Card */}
                <Card className="bg-gradient-to-br from-purple-50 to-pink-50 border-purple-200">
                  <CardHeader>
                    <CardTitle className="text-lg flex items-center gap-2">
                      <Camera className="w-5 h-5 text-purple-600" />
                      Food Scanner
                    </CardTitle>
                    <CardDescription>Scan food to track calories instantly</CardDescription>
                  </CardHeader>
                  <CardContent className="space-y-3">
                    <p className="text-sm text-gray-600">Point your camera at any food item to automatically detect and log nutrition info.</p>
                    <div className="flex flex-col gap-2">
                      <Button
                        className="w-full bg-gradient-to-r from-purple-600 to-pink-600 hover:from-purple-700 hover:to-pink-700 text-white"
                        onClick={() => {
                          const input = document.getElementById('food-scanner-camera');
                          if (input) input.click();
                        }}
                      >
                        <Camera className="w-4 h-4 mr-2" />
                        Scan Food Now
                      </Button>
                      <input
                        id="food-scanner-camera"
                        type="file"
                        accept="image/*"
                        capture="environment"
                        className="hidden"
                        onChange={(e) => {
                          const file = e.target.files?.[0];
                          if (file) {
                            // In production, this would call an AI vision API
                            toast({
                              description: "Food scanning detected: Chicken Breast (200g) - 330 calories, 62g protein",
                            });
                          }
                        }}
                      />
                      <Button
                        variant="outline"
                        className="w-full"
                        onClick={() => {
                          const input = document.getElementById('food-scanner-upload');
                          if (input) input.click();
                        }}
                      >
                        Upload Photo
                      </Button>
                      <input
                        id="food-scanner-upload"
                        type="file"
                        accept="image/*"
                        className="hidden"
                        onChange={(e) => {
                          const file = e.target.files?.[0];
                          if (file) {
                            toast({
                              description: "Food scanning detected: Mixed Salad - 150 calories, 8g protein",
                            });
                          }
                        }}
                      />
                    </div>
                    <div className="bg-white rounded-lg p-3 space-y-2">
                      <p className="text-xs font-medium text-gray-700">Recently Scanned:</p>
                      <div className="flex items-center justify-between text-xs">
                        <span className="text-gray-600">Grilled Chicken</span>
                        <span className="font-medium">330 cal</span>
                      </div>
                      <div className="flex items-center justify-between text-xs">
                        <span className="text-gray-600">Greek Yogurt</span>
                        <span className="font-medium">120 cal</span>
                      </div>
                    </div>
                  </CardContent>
                </Card>

                <Card>
                  <CardHeader>
                    <CardTitle className="text-lg">Quick Tips</CardTitle>
                  </CardHeader>
                  <CardContent className="space-y-3">
                    <div className="flex items-start gap-2">
                      <CheckCircle className="w-5 h-5 text-green-500 mt-0.5" />
                      <div>
                        <p className="text-sm font-medium">Great protein intake!</p>
                        <p className="text-xs text-gray-600">You're hitting your targets consistently</p>
                      </div>
                    </div>
                    <div className="flex items-start gap-2">
                      <AlertCircle className="w-5 h-5 text-orange-500 mt-0.5" />
                      <div>
                        <p className="text-sm font-medium">Low on vegetables</p>
                        <p className="text-xs text-gray-600">Try adding more greens to lunch</p>
                      </div>
                    </div>
                  </CardContent>
                </Card>
              </div>
            </div>
          </TabsContent>

          {/* Grocery List Tab */}
          <TabsContent value="grocery">
            <div className="grid grid-cols-1 lg:grid-cols-3 gap-6">
              <div className="lg:col-span-2">
                <Card>
                  <CardHeader>
                    <div className="flex flex-col gap-4 md:flex-row md:items-center md:justify-between">
                      <div>
                        <CardTitle>Shopping List</CardTitle>
                        <CardDescription className="mt-2">Week of Dec 1-7</CardDescription>
                      </div>
                      <div className="flex flex-wrap gap-2">
                        <Button size="sm" onClick={() => setShowAddGroceryModal(true)}>
                          <Plus className="w-4 h-4 mr-2" />
                          Add Item
                        </Button>
                        <Button size="sm" variant="outline" onClick={() => setShowScanModal(true)}>
                          <Camera className="w-4 h-4 mr-2" />
                          Scan
                        </Button>
                        <Button variant="outline" size="sm" onClick={optimizeShoppingList}>
                          <Filter className="w-4 h-4 mr-2" />
                          Optimize
                        </Button>
                        <Button variant="outline" size="sm" onClick={generateGroceryList}>
                          <Download className="w-4 h-4 mr-2" />
                          Export
                        </Button>
                      </div>
                    </div>
                  </CardHeader>
                  <CardContent>
                    <div className="space-y-4">
                      {['Protein', 'Produce', 'Grains', 'Dairy'].map((category) => (
                        <div key={category}>
                          <h3 className="font-medium text-sm text-gray-700 mb-2">{category}</h3>
                          <div className="space-y-2">
                            {groceryList
                              .filter((item: any) => item.category === category)
                              .map((item: any, catIndex: number) => {
                                const globalIndex = groceryList.findIndex((i: any) => i === item);
                                return (
                                  <div key={globalIndex} className="flex items-center gap-3 p-3 bg-gray-50 rounded-lg">
                                    <input
                                      type="checkbox"
                                      checked={item.checked}
                                      className="w-5 h-5 rounded border-gray-300 cursor-pointer"
                                      onChange={() => toggleGroceryItem(globalIndex)}
                                    />
                                    <div className="flex-1">
                                      <span className={`text-sm ${item.checked ? 'line-through text-gray-400' : 'text-gray-900'}`}>
                                        {item.name || item.item}
                                      </span>
                                    </div>
                                    <span className="text-sm text-gray-500">{item.amount}</span>
                                  </div>
                                );
                              })}
                          </div>
                        </div>
                      ))}
                    </div>
                  </CardContent>
                </Card>
              </div>

              <div className="space-y-6">
                <Card>
                  <CardHeader>
                    <CardTitle className="text-lg">Progress</CardTitle>
                  </CardHeader>
                  <CardContent>
                    <div className="space-y-4">
                      <div>
                        <div className="flex items-center justify-between mb-2">
                          <span className="text-sm">Items Checked</span>
                          <span className="text-sm font-medium">1 / 5</span>
                        </div>
                        <Progress value={20} className="h-2" />
                      </div>
                      <div className="pt-4 border-t">
                        <p className="text-xs text-gray-600 mb-3">Estimated Cost</p>
                        <p className="text-2xl font-bold text-gray-900">$47.80</p>
                      </div>
                    </div>
                  </CardContent>
                </Card>

                {savingsReport && (
                  <Card className="bg-gradient-to-br from-green-50 to-emerald-50 border-green-200">
                    <CardHeader>
                      <CardTitle className="text-lg flex items-center gap-2">
                        <DollarSign className="w-5 h-5 text-green-600" />
                        Savings Report
                      </CardTitle>
                      <CardDescription>Your grocery budget performance</CardDescription>
                    </CardHeader>
                    <CardContent className="space-y-4">
                      <div className="grid grid-cols-2 gap-3">
                        <div className="bg-white rounded-lg p-3">
                          <p className="text-xs text-gray-600 mb-1">Total Saved</p>
                          <p className="text-2xl font-bold text-green-600">
                            ${savingsReport.summary.totalSaved}
                          </p>
                          <p className="text-xs text-gray-500 mt-1">
                            {savingsReport.summary.savingsRate} savings rate
                          </p>
                        </div>
                        <div className="bg-white rounded-lg p-3">
                          <p className="text-xs text-gray-600 mb-1">Pantry Savings</p>
                          <p className="text-2xl font-bold text-emerald-600">
                            ${savingsReport.pantry.savings}
                          </p>
                          <p className="text-xs text-gray-500 mt-1">
                            {savingsReport.pantry.itemCount} items owned
                          </p>
                        </div>
                      </div>
                      <div className="pt-3 border-t border-green-200">
                        <p className="text-xs font-medium text-gray-700 mb-2">Top Saving Categories:</p>
                        <div className="space-y-2">
                          {savingsReport.topSavingCategories.slice(0, 3).map((category: any, idx: number) => (
                            <div key={idx} className="flex items-center justify-between text-xs">
                              <span className="text-gray-600">{category.category}</span>
                              <span className="font-medium text-green-600">-${category.saved.toFixed(2)}</span>
                            </div>
                          ))}
                        </div>
                      </div>
                      <div className="bg-white rounded-lg p-3 text-center">
                        <div className="flex items-center justify-center gap-2 mb-1">
                          <TrendingUp className="w-4 h-4 text-green-600" />
                          <p className="text-xs font-medium text-gray-700">Smart Shopping</p>
                        </div>
                        <p className="text-xs text-gray-600">
                          You're spending {savingsReport.summary.savingsRate} less than estimated!
                        </p>
                      </div>
                    </CardContent>
                  </Card>
                )}

                <Card>
                  <CardHeader>
                    <CardTitle className="text-lg">Smart Features</CardTitle>
                  </CardHeader>
                  <CardContent className="space-y-3">
                    <Button variant="outline" className="w-full justify-start" size="sm">
                      <Package className="w-4 h-4 mr-2" />
                      Check Pantry First
                    </Button>
                    <Button variant="outline" className="w-full justify-start" size="sm">
                      <Users className="w-4 h-4 mr-2" />
                      Share with Family
                    </Button>
                    <Button variant="outline" className="w-full justify-start" size="sm">
                      <Star className="w-4 h-4 mr-2" />
                      Add to Favorites
                    </Button>
                  </CardContent>
                </Card>
              </div>
            </div>
          </TabsContent>

          {/* Meal Prep Tab */}
          <TabsContent value="prep">
            <div className="grid grid-cols-1 lg:grid-cols-2 gap-6">
              <Card>
                <CardHeader>
                  <CardTitle>Batch Cooking Planner</CardTitle>
                  <CardDescription>Prepare multiple meals efficiently</CardDescription>
                </CardHeader>
                <CardContent>
                  <div className="space-y-4">
                    <div className="p-4 bg-blue-50 rounded-lg">
                      <div className="flex items-start gap-3">
                        <Clock className="w-5 h-5 text-blue-600 mt-1" />
                        <div className="flex-1">
                          <h4 className="font-medium mb-1">Sunday Meal Prep</h4>
                          <p className="text-sm text-gray-600 mb-3">Prepare 5 meals in 2 hours</p>
                          <ul className="space-y-1 text-sm text-gray-700">
                            <li>• Cook 2lbs chicken breast</li>
                            <li>• Roast vegetables (carrots, broccoli)</li>
                            <li>• Prepare 3 cups quinoa</li>
                            <li>• Portion into containers</li>
                          </ul>
                        </div>
                      </div>
                    </div>

                    <div className="p-4 bg-green-50 rounded-lg">
                      <div className="flex items-start gap-3">
                        <Clock className="w-5 h-5 text-green-600 mt-1" />
                        <div className="flex-1">
                          <h4 className="font-medium mb-1">Wednesday Prep</h4>
                          <p className="text-sm text-gray-600 mb-3">Quick 30-minute session</p>
                          <ul className="space-y-1 text-sm text-gray-700">
                            <li>• Hard boil 6 eggs</li>
                            <li>• Prep overnight oats</li>
                            <li>• Cut fruit for snacks</li>
                          </ul>
                        </div>
                      </div>
                    </div>

                    <Button className="w-full">
                      <Plus className="w-4 h-4 mr-2" />
                      Create Prep Session
                    </Button>
                  </div>
                </CardContent>
              </Card>

              <Card>
                <CardHeader>
                  <CardTitle>Storage Tips</CardTitle>
                  <CardDescription>Keep your meals fresh</CardDescription>
                </CardHeader>
                <CardContent>
                  <div className="space-y-4">
                    <StorageTip
                      icon={<ChefHat className="w-5 h-5 text-orange-500" />}
                      title="Chicken & Rice"
                      tip="Refrigerate up to 4 days, freeze up to 3 months"
                    />
                    <StorageTip
                      icon={<Utensils className="w-5 h-5 text-green-500" />}
                      title="Chopped Vegetables"
                      tip="Store in airtight container, use within 3-5 days"
                    />
                    <StorageTip
                      icon={<Package className="w-5 h-5 text-blue-500" />}
                      title="Cooked Grains"
                      tip="Refrigerate up to 5 days, freeze up to 6 months"
                    />
                  </div>
                </CardContent>
              </Card>
            </div>
          </TabsContent>

          {/* Analytics Tab */}
          <TabsContent value="analytics">
            <div className="grid grid-cols-1 lg:grid-cols-2 gap-6">
              <Card>
                <CardHeader>
                  <CardTitle>Weekly Overview</CardTitle>
                </CardHeader>
                <CardContent>
                  <div className="h-64 flex items-center justify-center bg-gray-50 rounded-lg">
                    <div className="text-center text-gray-500">
                      <PieChart className="w-12 h-12 mx-auto mb-2" />
                      <p>Macro distribution chart</p>
                    </div>
                  </div>
                </CardContent>
              </Card>

              <Card>
                <CardHeader>
                  <CardTitle>Progress Trends</CardTitle>
                </CardHeader>
                <CardContent>
                  <div className="h-64 flex items-center justify-center bg-gray-50 rounded-lg">
                    <div className="text-center text-gray-500">
                      <TrendingUp className="w-12 h-12 mx-auto mb-2" />
                      <p>Progress trend chart</p>
                    </div>
                  </div>
                </CardContent>
              </Card>

              <Card className="lg:col-span-2">
                <CardHeader>
                  <CardTitle>Insights & Recommendations</CardTitle>
                </CardHeader>
                <CardContent>
                  <div className="grid grid-cols-1 md:grid-cols-3 gap-4">
                    <InsightCard
                      icon={<Star className="w-6 h-6 text-yellow-500" />}
                      title="Great Week!"
                      description="You hit your protein goal 6 out of 7 days"
                      trend="positive"
                    />
                    <InsightCard
                      icon={<TrendingUp className="w-6 h-6 text-green-500" />}
                      title="Consistent Progress"
                      description="Your meal prep adherence is up 15%"
                      trend="positive"
                    />
                    <InsightCard
                      icon={<AlertCircle className="w-6 h-6 text-orange-500" />}
                      title="Room for Improvement"
                      description="Try adding more vegetables at dinner"
                      trend="neutral"
                    />
                  </div>
                </CardContent>
              </Card>
            </div>
          </TabsContent>
        </Tabs>

        {/* Add Meal Modal */}
        {showAddMealModal && (
          <div className="fixed inset-0 bg-black/50 flex items-center justify-center z-50 p-4">
            <div className="bg-white rounded-lg max-w-md w-full p-6">
              <h3 className="text-xl font-bold mb-4">
                Add Meal {selectedMealSlot && `- ${selectedMealSlot.day} ${selectedMealSlot.type}`}
              </h3>

              <div className="space-y-4">
                <div>
                  <label className="block text-sm font-medium mb-2">Meal Name</label>
                  <input
                    id="mealName"
                    type="text"
                    className="w-full border rounded px-3 py-2"
                    placeholder="e.g., Grilled Chicken Salad"
                  />
                </div>

                <div className="grid grid-cols-3 gap-3">
                  <div>
                    <label className="block text-sm font-medium mb-2">Calories</label>
                    <input
                      id="calories"
                      type="number"
                      className="w-full border rounded px-3 py-2"
                      placeholder="450"
                    />
                  </div>
                  <div>
                    <label className="block text-sm font-medium mb-2">Protein (g)</label>
                    <input
                      id="protein"
                      type="number"
                      className="w-full border rounded px-3 py-2"
                      placeholder="35"
                    />
                  </div>
                  <div>
                    <label className="block text-sm font-medium mb-2">Carbs (g)</label>
                    <input
                      id="carbs"
                      type="number"
                      className="w-full border rounded px-3 py-2"
                      placeholder="20"
                    />
                  </div>
                </div>

                <div className="flex gap-3 pt-4">
                  <Button
                    className="flex-1"
                    onClick={() => {
                      const name = (document.getElementById('mealName') as HTMLInputElement).value;
                      const calories = (document.getElementById('calories') as HTMLInputElement).value;
                      const protein = (document.getElementById('protein') as HTMLInputElement).value;
                      const carbs = (document.getElementById('carbs') as HTMLInputElement).value;

                      if (name && calories && protein) {
                        saveMealToSlot({
                          name,
                          calories: Number(calories),
                          protein: Number(protein),
                          carbs: Number(carbs),
                          fat: 0
                        });
                      } else {
                        toast({
                          variant: "destructive",
                          description: "Please fill in meal name, calories, and protein",
                        });
                      }
                    }}
                  >
                    Add Meal
                  </Button>
                  <Button
                    variant="outline"
                    onClick={() => {
                      setShowAddMealModal(false);
                      setSelectedMealSlot(null);
                    }}
                  >
                    Cancel
                  </Button>
                </div>
              </div>
            </div>
          </div>
        )}

        {/* AI Recipe Modal */}
        {showAIRecipeModal && (
          <div className="fixed inset-0 bg-black/50 flex items-center justify-center z-50 p-4">
            <div className="bg-white rounded-lg max-w-2xl w-full p-6 max-h-[80vh] overflow-y-auto">
              <div className="flex items-center justify-between mb-4">
                <h3 className="text-xl font-bold flex items-center gap-2">
                  <Zap className="w-6 h-6 text-orange-500" />
                  AI Recipe Suggestions
                </h3>
                <Button variant="ghost" size="sm" onClick={() => setShowAIRecipeModal(false)}>✕</Button>
              </div>

              <p className="text-gray-600 mb-6">Based on your goals and preferences, here are some recipes for you:</p>

              <div className="space-y-4">
                {[
                  { name: 'High-Protein Chicken Bowl', calories: 520, protein: 45, carbs: 42, fat: 18, description: 'Grilled chicken with quinoa, roasted vegetables, and tahini dressing' },
                  { name: 'Mediterranean Salmon', calories: 480, protein: 38, carbs: 35, fat: 22, description: 'Baked salmon with Greek salad and whole grain pita' },
                  { name: 'Turkey & Sweet Potato', calories: 450, protein: 42, carbs: 48, fat: 12, description: 'Lean ground turkey with roasted sweet potato and green beans' },
                ].map((recipe, idx) => (
                  <Card key={idx} className="hover:shadow-md transition-shadow cursor-pointer">
                    <CardContent className="p-4">
                      <div className="flex items-start justify-between mb-2">
                        <h4 className="font-semibold text-lg">{recipe.name}</h4>
                        <Button
                          size="sm"
                          onClick={() => {
                            if (selectedMealSlot) {
                              saveMealToSlot({
                                name: recipe.name,
                                calories: recipe.calories,
                                protein: recipe.protein,
                                carbs: recipe.carbs,
                                fat: recipe.fat
                              });
                            } else {
                              toast({
                                description: `✅ ${recipe.name} saved!`,
                              });
                            }
                            setShowAIRecipeModal(false);
                          }}
                        >
                          Add
                        </Button>
                      </div>
                      <p className="text-sm text-gray-600 mb-3">{recipe.description}</p>
                      <div className="flex gap-3">
                        <Badge variant="secondary">{recipe.calories} cal</Badge>
                        <Badge variant="secondary">P: {recipe.protein}g</Badge>
                        <Badge variant="secondary">C: {recipe.carbs}g</Badge>
                        <Badge variant="secondary">F: {recipe.fat}g</Badge>
                      </div>
                    </CardContent>
                  </Card>
                ))}
              </div>
            </div>
          </div>
        )}

        {/* Pantry Modal */}
        {showPantryModal && (
          <div className="fixed inset-0 bg-black/50 flex items-center justify-center z-50 p-4">
            <div className="bg-white rounded-lg max-w-2xl w-full p-6 max-h-[80vh] overflow-y-auto">
              <div className="flex items-center justify-between mb-4">
                <h3 className="text-xl font-bold flex items-center gap-2">
                  <Package className="w-6 h-6 text-green-500" />
                  Use Pantry Items
                </h3>
                <Button variant="ghost" size="sm" onClick={() => setShowPantryModal(false)}>✕</Button>
              </div>

              <p className="text-gray-600 mb-6">Select ingredients from your pantry to generate meal suggestions:</p>

              <div className="grid grid-cols-2 md:grid-cols-3 gap-3 mb-6">
                {['Chicken Breast', 'Rice', 'Eggs', 'Pasta', 'Tomatoes', 'Spinach', 'Cheese', 'Beans', 'Potatoes'].map((item) => (
                  <label key={item} className="flex items-center gap-2 p-3 border rounded-lg cursor-pointer hover:bg-gray-50">
                    <input type="checkbox" className="w-4 h-4" />
                    <span className="text-sm">{item}</span>
                  </label>
                ))}
              </div>

              <div className="space-y-3">
                <h4 className="font-medium">Suggested Meals:</h4>
                {[
                  { name: 'Chicken Fried Rice', calories: 420, protein: 32, carbs: 48, fat: 14 },
                  { name: 'Pasta Primavera', calories: 380, protein: 18, carbs: 52, fat: 12 },
                ].map((meal, idx) => (
                  <div key={idx} className="p-4 bg-gray-50 rounded-lg flex items-center justify-between">
                    <div>
                      <h5 className="font-medium">{meal.name}</h5>
                      <div className="flex gap-2 mt-1">
                        <Badge variant="secondary" className="text-xs">{meal.calories} cal</Badge>
                        <Badge variant="secondary" className="text-xs">P: {meal.protein}g</Badge>
                      </div>
                    </div>
                    <Button
                      size="sm"
                      onClick={() => {
                        toast({
                          description: `✅ ${meal.name} added to your planner!`,
                        });
                        setShowPantryModal(false);
                      }}
                    >
                      Add
                    </Button>
                  </div>
                ))}
              </div>

              <Button variant="outline" className="w-full mt-6" onClick={() => setShowPantryModal(false)}>
                Close
              </Button>
            </div>
          </div>
        )}

        {/* Load Template Modal */}
        {showLoadTemplateModal && (
          <div className="fixed inset-0 bg-black/50 flex items-center justify-center z-50 p-4">
            <div className="bg-white rounded-lg max-w-md w-full p-6">
              <div className="flex items-center justify-between mb-4">
                <h3 className="text-xl font-bold flex items-center gap-2">
                  <Save className="w-6 h-6 text-blue-500" />
                  Load Template
                </h3>
                <Button variant="ghost" size="sm" onClick={() => setShowLoadTemplateModal(false)}>✕</Button>
              </div>

              <p className="text-gray-600 mb-6">Select a saved meal plan template to load:</p>

              <div className="space-y-3">
                {(() => {
                  const templates = [];
                  for (let i = 0; i < localStorage.length; i++) {
                    const key = localStorage.key(i);
                    if (key?.startsWith('meal-template-')) {
                      templates.push(key.replace('meal-template-', ''));
                    }
                  }

                  if (templates.length === 0) {
                    return (
                      <div className="text-center py-8 text-gray-500">
                        <Save className="w-12 h-12 mx-auto mb-3 opacity-50" />
                        <p>No saved templates yet</p>
                        <p className="text-sm mt-1">Create a meal plan and click "Save Template" to save it</p>
                      </div>
                    );
                  }

                  return templates.map((templateName) => (
                    <div
                      key={templateName}
                      className="p-4 border rounded-lg hover:bg-gray-50 cursor-pointer flex items-center justify-between"
                      onClick={() => loadTemplate(templateName)}
                    >
                      <div>
                        <h4 className="font-medium">{templateName}</h4>
                        <p className="text-xs text-gray-500">Click to load</p>
                      </div>
                      <Button size="sm">Load</Button>
                    </div>
                  ));
                })()}
              </div>

              <Button variant="outline" className="w-full mt-6" onClick={() => setShowLoadTemplateModal(false)}>
                Cancel
              </Button>
            </div>
          </div>
        )}

        {/* Add Grocery Item Modal */}
        {showAddGroceryModal && (
          <div className="fixed inset-0 bg-black/50 flex items-center justify-center z-50 p-4">
            <div className="bg-white rounded-lg max-w-md w-full p-6">
              <div className="flex items-center justify-between mb-4">
                <h3 className="text-xl font-bold flex items-center gap-2">
                  <ShoppingCart className="w-6 h-6 text-green-500" />
                  Add Grocery Item
                </h3>
                <Button variant="ghost" size="sm" onClick={() => setShowAddGroceryModal(false)}>✕</Button>
              </div>

              <div className="space-y-4">
                <div>
                  <label className="block text-sm font-medium mb-2">Item Name *</label>
                  <input
                    id="groceryItemName"
                    type="text"
                    className="w-full border rounded px-3 py-2"
                    placeholder="e.g., Chicken Breast"
                  />
                </div>

                <div>
                  <label className="block text-sm font-medium mb-2">Amount</label>
                  <input
                    id="groceryItemAmount"
                    type="text"
                    className="w-full border rounded px-3 py-2"
                    placeholder="e.g., 2 lbs"
                  />
                </div>

                <div>
                  <label className="block text-sm font-medium mb-2">Category</label>
                  <select
                    id="groceryItemCategory"
                    className="w-full border rounded px-3 py-2"
                  >
                    <option value="Protein">Protein</option>
                    <option value="Produce">Produce</option>
                    <option value="Grains">Grains</option>
                    <option value="Dairy">Dairy</option>
                    <option value="Other">Other</option>
                  </select>
                </div>

                <div className="flex gap-3 pt-4">
                  <Button
                    className="flex-1"
                    onClick={handleAddGroceryItem}
                  >
                    Add Item
                  </Button>
                  <Button
                    variant="outline"
                    onClick={() => setShowAddGroceryModal(false)}
                  >
                    Cancel
                  </Button>
                </div>
              </div>
            </div>
          </div>
        )}

        {/* Scan Barcode Modal */}
        {showScanModal && (
          <div className="fixed inset-0 bg-black/50 flex items-center justify-center z-50 p-4">
            <div className="bg-white rounded-lg max-w-md w-full p-6">
              <div className="flex items-center justify-between mb-4">
                <h3 className="text-xl font-bold flex items-center gap-2">
                  <Camera className="w-6 h-6 text-blue-500" />
                  Scan Product Barcode
                </h3>
                <Button variant="ghost" size="sm" onClick={() => setShowScanModal(false)}>✕</Button>
              </div>

              <div className="space-y-4">
                <p className="text-gray-600 text-sm">
                  Use your camera to scan a product barcode and automatically add it to your grocery list.
                </p>

                <div className="bg-gradient-to-br from-blue-50 to-purple-50 rounded-lg p-8 text-center border-2 border-dashed border-blue-300">
                  <Camera className="w-16 h-16 mx-auto mb-4 text-blue-500" />
                  <p className="text-sm text-gray-600 mb-4">Point your camera at a barcode</p>

                  <div className="flex flex-col gap-3">
                    <Button
                      className="w-full bg-gradient-to-r from-blue-600 to-purple-600 hover:from-blue-700 hover:to-purple-700 text-white"
                      onClick={() => {
                        const input = document.getElementById('barcode-scanner-camera');
                        if (input) input.click();
                      }}
                    >
                      <Camera className="w-4 h-4 mr-2" />
                      Open Camera
                    </Button>
                    <input
                      id="barcode-scanner-camera"
                      type="file"
                      accept="image/*"
                      capture="environment"
                      className="hidden"
                      onChange={(e) => {
                        const file = e.target.files?.[0];
                        if (file) {
                          handleScanBarcode(file);
                        }
                      }}
                    />

                    <Button
                      variant="outline"
                      className="w-full"
                      onClick={() => {
                        const input = document.getElementById('barcode-scanner-upload');
                        if (input) input.click();
                      }}
                    >
                      <Download className="w-4 h-4 mr-2" />
                      Upload Photo
                    </Button>
                    <input
                      id="barcode-scanner-upload"
                      type="file"
                      accept="image/*"
                      className="hidden"
                      onChange={(e) => {
                        const file = e.target.files?.[0];
                        if (file) {
                          handleScanBarcode(file);
                        }
                      }}
                    />
                  </div>
                </div>

                <div className="bg-yellow-50 border border-yellow-200 rounded-lg p-3">
                  <div className="flex items-start gap-2">
                    <AlertCircle className="w-5 h-5 text-yellow-600 mt-0.5 flex-shrink-0" />
                    <div>
                      <p className="text-xs font-medium text-yellow-800">Demo Mode</p>
                      <p className="text-xs text-yellow-700 mt-1">
                        This feature will automatically detect products in production. Currently showing demo items.
                      </p>
                    </div>
                  </div>
                </div>

                <Button
                  variant="outline"
                  className="w-full"
                  onClick={() => setShowScanModal(false)}
                >
                  Cancel
                </Button>
              </div>
            </div>
          </div>
        )}
      </div>
    </div>
  );
};

// Helper Components
const MacroCard = ({ label, current, goal, unit, color }) => {
  const percentage = (current / goal) * 100;
  const colorClasses = {
    blue: 'text-blue-600 bg-blue-50',
    orange: 'text-orange-600 bg-orange-50',
    purple: 'text-purple-600 bg-purple-50'
  };

  return (
    <div className={`p-4 rounded-lg ${colorClasses[color]}`}>
      <div className="text-sm font-medium mb-2">{label}</div>
      <div className="text-2xl font-bold mb-1">{current}{unit}</div>
      <div className="text-xs opacity-75">of {goal}{unit} ({Math.round(percentage)}%)</div>
    </div>
  );
};

const StorageTip = ({ icon, title, tip }) => (
  <div className="flex items-start gap-3 p-3 bg-gray-50 rounded-lg">
    {icon}
    <div>
      <h4 className="font-medium text-sm mb-1">{title}</h4>
      <p className="text-xs text-gray-600">{tip}</p>
    </div>
  </div>
);

const InsightCard = ({ icon, title, description, trend }) => {
  const borderColor = trend === 'positive' ? 'border-green-200' : 'border-gray-200';

  return (
    <div className={`p-4 border-2 ${borderColor} rounded-lg`}>
      <div className="mb-2">{icon}</div>
      <h4 className="font-medium mb-1">{title}</h4>
      <p className="text-sm text-gray-600">{description}</p>
    </div>
  );
};

const Testimonial = ({ name, text, rating }) => (
  <div className="bg-white p-4 rounded-lg border border-purple-200">
    <div className="flex gap-1 mb-2">
      {[...Array(rating)].map((_, i) => (
        <Star key={i} className="w-4 h-4 fill-yellow-400 text-yellow-400" />
      ))}
    </div>
    <p className="text-sm text-gray-700 mb-2">"{text}"</p>
    <p className="text-xs font-medium text-gray-900">- {name}</p>
  </div>
);

export default NutritionMealPlanner;<|MERGE_RESOLUTION|>--- conflicted
+++ resolved
@@ -32,11 +32,8 @@
   const [showPantryModal, setShowPantryModal] = useState(false);
   const [showLoadTemplateModal, setShowLoadTemplateModal] = useState(false);
   const [savingsReport, setSavingsReport] = useState<any>(null);
-<<<<<<< HEAD
-=======
   const [showAddGroceryModal, setShowAddGroceryModal] = useState(false);
   const [showScanModal, setShowScanModal] = useState(false);
->>>>>>> 7f483490
 
   const mealTypes = ['breakfast', 'lunch', 'dinner', 'snack'];
   const weekDays = ['Monday', 'Tuesday', 'Wednesday', 'Thursday', 'Friday', 'Saturday', 'Sunday'];
