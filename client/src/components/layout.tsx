--- conflicted
+++ resolved
@@ -341,10 +341,6 @@
                                   )}
                                 </div>
 
-<<<<<<< HEAD
-
-=======
->>>>>>> 1957b20b
                                 {/* Drinks */}
                                 <div>
                                   <div className="flex items-center justify-between px-2 py-2 hover:bg-gray-100 dark:hover:bg-gray-700 rounded">
