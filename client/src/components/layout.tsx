--- conflicted
+++ resolved
@@ -335,11 +335,7 @@
                                         onClick={() => setIsDropdownOpen(false)}
                                         className="flex items-center px-2 py-1.5 hover:bg-gray-100 dark:hover:bg-gray-700 rounded text-sm"
                                       >
-<<<<<<< HEAD
-                                        🪄 Substitutions
-=======
                                         🪄 Ingredient Substitutions
->>>>>>> 42c8dbba
                                       </Link>
                                     </div>
                                   )}
