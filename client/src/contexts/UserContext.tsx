import React, { createContext, useContext, useState, useEffect, ReactNode } from "react";

type User = {
  id: string;
  email: string;
  username?: string;
  displayName?: string;
  royalTitle?: string | null;
  avatar?: string | null;
  bio?: string | null;
  // Marketplace/Store fields
  subscriptionTier?: string;
  nutritionPremium?: boolean;
  nutritionTrialEndsAt?: string;
  subscription?: 'free' | 'starter' | 'professional' | 'enterprise' | 'premium_plus' | string;
  trialEndDate?: string;
  productCount?: number;
};

type UserContextType = {
  user: User | null;
  loading: boolean;
  login: (email: string, password: string) => Promise<{ ok: boolean; error?: string }>;
  logout: () => void;
  signup: (
    name: string,
    email: string,
    password: string,
    royalTitle?: string,
    meta?: Record<string, unknown>
  ) => Promise<{ ok: boolean; error?: string }>;
  updateUser: (updates: Partial<User>) => void;
};

const UserContext = createContext<UserContextType | undefined>(undefined);

export const useUser = () => {
  const ctx = useContext(UserContext);
  if (!ctx) throw new Error("useUser must be used within a UserProvider");
  return ctx;
};

export function UserProvider({ children }: { children: ReactNode }) {
  const [user, setUser] = useState<User | null>(null);
  const [loading, setLoading] = useState(true);

<<<<<<< HEAD
  // Load user from localStorage on mount
=======
  // Load any existing session from localStorage
>>>>>>> 5fe9207e
  useEffect(() => {
    try {
      const raw = localStorage.getItem("user");
      if (raw) {
        const parsed = JSON.parse(raw);
<<<<<<< HEAD
        if (parsed && typeof parsed === "object") {
          if (parsed.id && typeof parsed.id !== "string") parsed.id = String(parsed.id);
          delete parsed.password;
=======
        // Very light cleanup for legacy shapes
        if (parsed && typeof parsed === "object") {
          if (parsed.id && typeof parsed.id !== "string") parsed.id = String(parsed.id);
          delete parsed.password; // never keep password
>>>>>>> 5fe9207e
          setUser(parsed as User);
        }
      }
    } catch (e) {
      console.error("Failed to read saved user:", e);
      localStorage.removeItem("user");
    } finally {
      setLoading(false);
    }
  }, []);

  const persist = (u: User | null) => {
    if (!u) {
      localStorage.removeItem("user");
      setUser(null);
      return;
    }
    localStorage.setItem("user", JSON.stringify(u));
    setUser(u);
  };

  const login = async (email: string, password: string) => {
    try {
      setLoading(true);
      const res = await fetch("/api/auth/login", {
        method: "POST",
        headers: { "Content-Type": "application/json" },
        body: JSON.stringify({ email: email.toLowerCase().trim(), password }),
      });

      const data = await res.json().catch(() => ({}));

      if (!res.ok) {
        // Server returns messages like “Please verify your email…”
        const msg =
          data?.error ||
          (res.status === 403
            ? "Please verify your email to log in."
            : "Invalid email or password");
        return { ok: false, error: msg };
      }

      // Expect { success: true, user: {...} }
      if (!data?.success || !data?.user) {
        return { ok: false, error: "Unexpected server response" };
      }

      const cleanUser: User = {
        id: String(data.user.id),
        email: data.user.email,
        username: data.user.username,
        displayName: data.user.displayName,
        royalTitle: data.user.royalTitle ?? null,
        avatar: data.user.avatar ?? null,
        bio: data.user.bio ?? null,
        subscriptionTier: data.user.subscriptionTier,
        nutritionPremium: data.user.nutritionPremium,
        nutritionTrialEndsAt: data.user.nutritionTrialEndsAt,
        subscription: data.user.subscription || data.user.subscriptionTier || 'free',
        trialEndDate: data.user.trialEndDate || data.user.subscriptionEndsAt,
        productCount: data.user.productCount || 0,
      };

      persist(cleanUser);
      return { ok: true };
    } catch (e) {
      console.error("Login failed:", e);
      return { ok: false, error: "Network error. Please try again." };
    } finally {
      setLoading(false);
    }
  };

  const signup = async (
    name: string,
    email: string,
    password: string,
    royalTitle?: string,
    meta?: Record<string, unknown>
  ) => {
    try {
      setLoading(true);

      // Split name best-effort
      const [firstName, ...rest] = name.trim().split(/\s+/);
      const lastName = rest.join(" ");
      const username = (meta as any)?.username || name;

      const res = await fetch("/api/auth/signup", {
        method: "POST",
        headers: { "Content-Type": "application/json" },
        body: JSON.stringify({
          firstName,
          lastName,
          username,
          email: email.toLowerCase().trim(),
          password,
          selectedTitle: royalTitle,
        }),
      });

      const data = await res.json().catch(() => ({}));
      if (!res.ok) {
        return { ok: false, error: data?.error || "Signup failed" };
      }

      // Don’t persist user here — they must verify email first
      // Show whatever message server returned
      return { ok: true };
    } catch (e) {
      console.error("Signup failed:", e);
      return { ok: false, error: "Network error. Please try again." };
    } finally {
      setLoading(false);
    }
  };

  const logout = async () => {
    try {
      // Call server to clear the auth cookie
      await fetch("/api/auth/logout", {
        method: "POST",
        credentials: "include",
      });
    } catch (e) {
      console.error("Logout API call failed:", e);
    }
    // Always clear local storage even if API call fails
    persist(null);
  };

  const updateUser = async (updates: Partial<User>) => {
    setUser((prev) => {
      if (!prev) return prev;
      const merged = { ...prev, ...updates };
      localStorage.setItem("user", JSON.stringify(merged));
      return merged;
    });

    // Persist to server
    try {
      if (user?.id) {
        const response = await fetch(`/api/users/${user.id}`, {
          method: "PUT",
          headers: { "Content-Type": "application/json" },
          credentials: "include",
          body: JSON.stringify(updates),
        });

        if (!response.ok) {
          console.error("Failed to update user on server:", await response.text());
        }
      }
    } catch (error) {
      console.error("Error updating user on server:", error);
    }
  };

  return (
    <UserContext.Provider value={{ user, loading, login, logout, signup, updateUser }}>
      {children}
    </UserContext.Provider>
  );
}<|MERGE_RESOLUTION|>--- conflicted
+++ resolved
@@ -44,26 +44,15 @@
   const [user, setUser] = useState<User | null>(null);
   const [loading, setLoading] = useState(true);
 
-<<<<<<< HEAD
   // Load user from localStorage on mount
-=======
-  // Load any existing session from localStorage
->>>>>>> 5fe9207e
   useEffect(() => {
     try {
       const raw = localStorage.getItem("user");
       if (raw) {
         const parsed = JSON.parse(raw);
-<<<<<<< HEAD
         if (parsed && typeof parsed === "object") {
           if (parsed.id && typeof parsed.id !== "string") parsed.id = String(parsed.id);
           delete parsed.password;
-=======
-        // Very light cleanup for legacy shapes
-        if (parsed && typeof parsed === "object") {
-          if (parsed.id && typeof parsed.id !== "string") parsed.id = String(parsed.id);
-          delete parsed.password; // never keep password
->>>>>>> 5fe9207e
           setUser(parsed as User);
         }
       }
