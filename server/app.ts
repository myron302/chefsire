// server/app.ts
import "dotenv/config";
import express, { Request, Response, NextFunction } from "express";
import cors from "cors";
import compression from "compression";
import morgan from "morgan";
import path from "node:path";
import fs from "node:fs";
import routes from "./routes";

const app = express();

app.set("trust proxy", true);

app.use(cors({
  credentials: true,
  origin: process.env.CLIENT_URL || true, // Allow configured origin or all origins in dev
}));
app.use(express.json({ limit: "2mb" }));
app.use(express.urlencoded({ extended: true }));
app.use(compression());

if (process.env.NODE_ENV !== "production") {
  app.use(morgan("dev"));
}

// Health
app.get("/healthz", (_req: Request, res: Response) => {
  res.status(200).json({ ok: true, env: process.env.NODE_ENV || "development" });
});

// API routes (mounted under /api)
app.use("/api", routes);

// Optional API banner (at /api)
app.get("/api", (_req, res) => {
  res.json({
    name: "ChefSire API",
    status: "running",
    timestamp: new Date().toISOString(),
  });
});

// Serve uploaded files
const uploadsDir = path.resolve(process.cwd(), "uploads");
if (!fs.existsSync(uploadsDir)) {
  fs.mkdirSync(uploadsDir, { recursive: true });
}
app.use("/uploads", express.static(uploadsDir));

<<<<<<< HEAD
// Serve built client at ../dist/public (App Root is /httpdocs/server)
const clientDir = path.resolve(process.cwd(), "../dist/public");
=======
// Serve built client at dist/public
const clientDir = path.resolve(process.cwd(), "dist/public");
>>>>>>> 2de218c6
const hasClient = fs.existsSync(clientDir);

if (hasClient) {
  app.use(
    express.static(clientDir, {
      setHeaders: (res, filePath) => {
        if (filePath.includes(`${path.sep}assets${path.sep}`)) {
          res.setHeader("Cache-Control", "public, max-age=31536000, immutable");
        }
      },
    })
  );
}

// SPA fallback for any non-API route
app.get("*", (req, res, next) => {
  if (req.path.startsWith("/api")) return next();
  if (!hasClient) {
    return res
      .status(200)
      .send("Client bundle not found. Build UI with `npm run build` to populate dist/public.");
  }
  res.sendFile(path.join(clientDir, "index.html"));
});

// FINAL: 404 for unknown API paths (keep this at the end)
app.all("/api/*", (_req: Request, res: Response) => {
  res.status(404).json({ error: "API endpoint not found" });
});

// Global error handler
app.use((err: unknown, _req: Request, res: Response, _next: NextFunction) => {
  const isProd = process.env.NODE_ENV === "production";
  const message = err instanceof Error ? err.message : "Unknown error";
  const stack = err instanceof Error ? err.stack : undefined;

  if (!isProd) console.error("[ERROR]", err);

  res.status(500).json({
    error: "Internal Server Error",
    message: isProd ? "An unexpected error occurred." : message,
    ...(isProd ? {} : { stack }),
  });
});

export default app;<|MERGE_RESOLUTION|>--- conflicted
+++ resolved
@@ -48,13 +48,8 @@
 }
 app.use("/uploads", express.static(uploadsDir));
 
-<<<<<<< HEAD
-// Serve built client at ../dist/public (App Root is /httpdocs/server)
-const clientDir = path.resolve(process.cwd(), "../dist/public");
-=======
 // Serve built client at dist/public
 const clientDir = path.resolve(process.cwd(), "dist/public");
->>>>>>> 2de218c6
 const hasClient = fs.existsSync(clientDir);
 
 if (hasClient) {
