// server/routes/marketplace.ts
import { Router } from "express";
import { z } from "zod";
import { storage } from "../storage";
import { requireAuth } from "../middleware";
<<<<<<< HEAD
=======
import { SUBSCRIPTION_TIERS } from "./subscriptions";
>>>>>>> 1d902eb7

const r = Router();

/**
 * Marketplace CRUD + search + simple analytics
 */

// Create product
r.post("/marketplace/products", requireAuth, async (req, res) => {
  try {
    const sellerId = req.user!.id; // Use authenticated user
<<<<<<< HEAD
=======

    // Check tier limits before allowing product creation
    const seller = await storage.getUser(sellerId);
    if (!seller) {
      return res.status(404).json({ message: "User not found" });
    }

    const tierName = (seller as any).subscriptionTier || "free";
    const tierInfo = SUBSCRIPTION_TIERS[tierName as keyof typeof SUBSCRIPTION_TIERS];

    // Check product limit
    if (tierInfo.limits.maxProducts !== -1) {
      const existingProducts = await storage.getUserProducts(sellerId, 0, tierInfo.limits.maxProducts + 1);

      if (existingProducts.length >= tierInfo.limits.maxProducts) {
        return res.status(403).json({
          message: `Product limit reached. ${tierInfo.name} tier allows ${tierInfo.limits.maxProducts} products.`,
          error: "tier_limit_reached",
          currentTier: tierName,
          limit: tierInfo.limits.maxProducts,
          current: existingProducts.length,
          upgradeMessage: "Upgrade your subscription to list more products"
        });
      }
    }

>>>>>>> 1d902eb7
    const schema = z.object({
      name: z.string().min(1),
      description: z.string().optional(),
      price: z.string().regex(/^\d+(\.\d{1,2})?$/),
      category: z.enum(["spices", "ingredients", "cookware", "cookbooks", "sauces", "other"]),
      images: z.array(z.string().url()).default([]),
      inventory: z.number().min(0).default(0),
      shippingEnabled: z.boolean().default(true),
      localPickupEnabled: z.boolean().default(false),
      pickupLocation: z.string().optional(),
      pickupInstructions: z.string().optional(),
      shippingCost: z.string().optional(),
      isExternal: z.boolean().default(false),
      externalUrl: z.string().url().optional(),
    });

    const body = schema.parse(req.body);
    const product = await storage.createProduct({ ...body, sellerId } as any);
<<<<<<< HEAD
    res.status(201).json({ message: "Product created", product });
=======

    res.status(201).json({
      message: "Product created successfully",
      product,
      tierInfo: {
        name: tierInfo.name,
        productsRemaining: tierInfo.limits.maxProducts === -1 ?
          "unlimited" :
          tierInfo.limits.maxProducts - (existingProducts.length + 1)
      }
    });
>>>>>>> 1d902eb7
  } catch (e: any) {
    if (e?.issues) return res.status(400).json({ message: "Invalid product data", errors: e.issues });
    console.error("marketplace/create error", e);
    res.status(500).json({ message: "Failed to create product" });
  }
});

// Read product (with seller)
r.get("/marketplace/products/:id", async (req, res) => {
  try {
    const prod = await storage.getProductWithSeller(req.params.id);
    if (!prod) return res.status(404).json({ message: "Product not found" });
    res.json(prod);
  } catch (error) {
    console.error("marketplace/get error", e);
    res.status(500).json({ message: "Failed to fetch product" });
  }
});

// Search products
r.get("/marketplace/products", async (req, res) => {
  try {
    const schema = z.object({
      query: z.string().optional(),
      category: z.enum(["spices", "ingredients", "cookware", "cookbooks", "sauces", "other"]).optional(),
      location: z.string().optional(),
      offset: z.coerce.number().min(0).default(0),
      limit: z.coerce.number().min(1).max(50).default(20),
    });

    const filters = schema.parse(req.query);
    const products = await storage.searchProducts(
      filters.query,
      filters.category,
      filters.location,
      filters.offset,
      filters.limit
    );

    res.json({ products, total: products.length, filters });
  } catch (e: any) {
    if (e?.issues) return res.status(400).json({ message: "Invalid search parameters", errors: e.issues });
    console.error("marketplace/search error", e);
    res.status(500).json({ message: "Failed to search products" });
  }
});

// Seller's products
r.get("/marketplace/sellers/:sellerId/products", async (req, res) => {
  try {
    const offset = Number(req.query.offset ?? 0);
    const limit = Number(req.query.limit ?? 20);
    const items = await storage.getUserProducts(req.params.sellerId, offset, limit);
    res.json({ products: items, total: items.length, sellerId: req.params.sellerId });
  } catch (error) {
    console.error("marketplace/seller products error", e);
    res.status(500).json({ message: "Failed to fetch seller products" });
  }
});

// Update product
r.put("/marketplace/products/:id", requireAuth, async (req, res) => {
  try {
    const schema = z.object({
      name: z.string().min(1).optional(),
      description: z.string().optional(),
      price: z.string().regex(/^\d+(\.\d{1,2})?$/).optional(),
      inventory: z.number().min(0).optional(),
      shippingEnabled: z.boolean().optional(),
      localPickupEnabled: z.boolean().optional(),
      pickupLocation: z.string().optional(),
      pickupInstructions: z.string().optional(),
      shippingCost: z.string().optional(),
      isActive: z.boolean().optional(),
    });

    const updates = schema.parse(req.body);
    const product = await storage.updateProduct(req.params.id, updates);
    if (!product) return res.status(404).json({ message: "Product not found" });
    res.json({ message: "Product updated", product });
  } catch (e: any) {
    if (e?.issues) return res.status(400).json({ message: "Invalid update data", errors: e.issues });
    console.error("marketplace/update error", e);
    res.status(500).json({ message: "Failed to update product" });
  }
});

// Deactivate product
r.delete("/marketplace/products/:id", requireAuth, async (req, res) => {
  try {
    const ok = await storage.deleteProduct(req.params.id);
    if (!ok) return res.status(404).json({ message: "Product not found" });
    res.json({ message: "Product deactivated" });
  } catch (error) {
    console.error("marketplace/delete error", e);
    res.status(500).json({ message: "Failed to delete product" });
  }
});

// Storefront by username
r.get("/marketplace/storefront/:username", async (req, res) => {
  try {
    const user = await storage.getUserByUsername(req.params.username);
    if (!user) return res.status(404).json({ message: "Storefront not found" });

    const products = await storage.getUserProducts(user.id, 0, 50);
    res.json({
      storefront: {
        seller: {
          id: user.id,
          username: user.username,
          displayName: user.displayName,
          bio: user.bio,
          avatar: user.avatar,
          specialty: user.specialty,
          isChef: user.isChef,
          followersCount: user.followersCount,
        },
        products,
        subscriptionTier: (user as any).subscriptionTier,
      },
    });
  } catch (error) {
    console.error("marketplace/storefront error", e);
    res.status(500).json({ message: "Failed to fetch storefront" });
  }
});

// Categories (simple aggregation)
r.get("/marketplace/categories", async (_req, res) => {
  try {
    const all = await storage.searchProducts(undefined, undefined, undefined, 0, 1000);
    const counts = {
      spices: all.filter((p: any) => p.category === "spices").length,
      ingredients: all.filter((p: any) => p.category === "ingredients").length,
      cookware: all.filter((p: any) => p.category === "cookware").length,
      cookbooks: all.filter((p: any) => p.category === "cookbooks").length,
      sauces: all.filter((p: any) => p.category === "sauces").length,
      other: all.filter((p: any) => p.category === "other").length,
    };
    res.json({ categories: counts, totalProducts: all.length });
  } catch (error) {
    console.error("marketplace/categories error", e);
    res.status(500).json({ message: "Failed to fetch categories" });
  }
});

// Simple seller analytics
r.get("/marketplace/sellers/:sellerId/analytics", async (req, res) => {
  try {
    const user = await storage.getUser(req.params.sellerId);
    if (!user) return res.status(404).json({ message: "Seller not found" });

    const products = await storage.getUserProducts(req.params.sellerId, 0, 200);
    const analytics = {
      totalProducts: products.length,
      activeProducts: products.filter((p: any) => p.isActive).length,
      // If your schema has viewsCount / salesCount, you can sum them here — otherwise return zeros.
      totalViews: products.reduce((sum: number, p: any) => sum + (p.viewsCount || 0), 0),
      totalSales: products.reduce((sum: number, p: any) => sum + (p.salesCount || 0), 0),
      monthlyRevenue: parseFloat((user as any).monthlyRevenue || "0"),
      subscriptionTier: (user as any).subscriptionTier || "free",
    };
    res.json(analytics);
  } catch (error) {
    console.error("marketplace/analytics error", e);
    res.status(500).json({ message: "Failed to fetch analytics" });
  }
});

export default r;<|MERGE_RESOLUTION|>--- conflicted
+++ resolved
@@ -3,10 +3,7 @@
 import { z } from "zod";
 import { storage } from "../storage";
 import { requireAuth } from "../middleware";
-<<<<<<< HEAD
-=======
 import { SUBSCRIPTION_TIERS } from "./subscriptions";
->>>>>>> 1d902eb7
 
 const r = Router();
 
@@ -18,8 +15,6 @@
 r.post("/marketplace/products", requireAuth, async (req, res) => {
   try {
     const sellerId = req.user!.id; // Use authenticated user
-<<<<<<< HEAD
-=======
 
     // Check tier limits before allowing product creation
     const seller = await storage.getUser(sellerId);
@@ -46,7 +41,6 @@
       }
     }
 
->>>>>>> 1d902eb7
     const schema = z.object({
       name: z.string().min(1),
       description: z.string().optional(),
@@ -65,9 +59,6 @@
 
     const body = schema.parse(req.body);
     const product = await storage.createProduct({ ...body, sellerId } as any);
-<<<<<<< HEAD
-    res.status(201).json({ message: "Product created", product });
-=======
 
     res.status(201).json({
       message: "Product created successfully",
@@ -79,7 +70,6 @@
           tierInfo.limits.maxProducts - (existingProducts.length + 1)
       }
     });
->>>>>>> 1d902eb7
   } catch (e: any) {
     if (e?.issues) return res.status(400).json({ message: "Invalid product data", errors: e.issues });
     console.error("marketplace/create error", e);
@@ -94,7 +84,7 @@
     if (!prod) return res.status(404).json({ message: "Product not found" });
     res.json(prod);
   } catch (error) {
-    console.error("marketplace/get error", e);
+    console.error("marketplace/get error", error);
     res.status(500).json({ message: "Failed to fetch product" });
   }
 });
@@ -135,7 +125,7 @@
     const items = await storage.getUserProducts(req.params.sellerId, offset, limit);
     res.json({ products: items, total: items.length, sellerId: req.params.sellerId });
   } catch (error) {
-    console.error("marketplace/seller products error", e);
+    console.error("marketplace/seller products error", error);
     res.status(500).json({ message: "Failed to fetch seller products" });
   }
 });
@@ -174,7 +164,7 @@
     if (!ok) return res.status(404).json({ message: "Product not found" });
     res.json({ message: "Product deactivated" });
   } catch (error) {
-    console.error("marketplace/delete error", e);
+    console.error("marketplace/delete error", error);
     res.status(500).json({ message: "Failed to delete product" });
   }
 });
@@ -203,7 +193,7 @@
       },
     });
   } catch (error) {
-    console.error("marketplace/storefront error", e);
+    console.error("marketplace/storefront error", error);
     res.status(500).json({ message: "Failed to fetch storefront" });
   }
 });
@@ -222,7 +212,7 @@
     };
     res.json({ categories: counts, totalProducts: all.length });
   } catch (error) {
-    console.error("marketplace/categories error", e);
+    console.error("marketplace/categories error", error);
     res.status(500).json({ message: "Failed to fetch categories" });
   }
 });
@@ -245,7 +235,7 @@
     };
     res.json(analytics);
   } catch (error) {
-    console.error("marketplace/analytics error", e);
+    console.error("marketplace/analytics error", error);
     res.status(500).json({ message: "Failed to fetch analytics" });
   }
 });
