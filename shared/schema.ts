import { sql } from "drizzle-orm";
import {
  pgTable,
  text,
  varchar,
  integer,
  boolean,
  timestamp,
  jsonb,
  decimal,
  index,
  uniqueIndex,
} from "drizzle-orm/pg-core";
import { createInsertSchema } from "drizzle-zod";
import { z } from "zod";

/* =========================================================================
   ===== EXISTING TABLES (unchanged)
   ========================================================================= */
export const users = pgTable(
  "users",
  {
    id: varchar("id").primaryKey().default(sql`gen_random_uuid()`),
    username: text("username").notNull().unique(),
    email: text("email").notNull().unique(),
    password: text("password").notNull(),
    displayName: text("display_name").notNull(),
    firstName: text("first_name"),
    lastName: text("last_name"),
    royalTitle: text("royal_title"),
    showFullName: boolean("show_full_name").default(false),
    bio: text("bio"),
    avatar: text("avatar"),
    specialty: text("specialty"),
    isChef: boolean("is_chef").default(false),
    followersCount: integer("followers_count").default(0),
    followingCount: integer("following_count").default(0),
    postsCount: integer("posts_count").default(0),
    cateringEnabled: boolean("catering_enabled").default(false),
    cateringLocation: text("catering_location"),
    cateringRadius: integer("catering_radius").default(25),
    cateringBio: text("catering_bio"),
    cateringAvailable: boolean("catering_available").default(true),
    subscriptionTier: text("subscription_tier").default("free"),
    subscriptionStatus: text("subscription_status").default("active"),
    subscriptionEndsAt: timestamp("subscription_ends_at"),
    monthlyRevenue: decimal("monthly_revenue", { precision: 10, scale: 2 }).default("0"),
    nutritionPremium: boolean("nutrition_premium").default(false),
    nutritionTrialEndsAt: timestamp("nutrition_trial_ends_at"),
    dailyCalorieGoal: integer("daily_calorie_goal"),
    macroGoals: jsonb("macro_goals").$type<{ protein: number; carbs: number; fat: number }>(),
    dietaryRestrictions: jsonb("dietary_restrictions").$type<string[]>().default(sql`'[]'::jsonb`),

    // ✅ NEW: will be set upon clicking verification link
    emailVerifiedAt: timestamp("email_verified_at"),

    createdAt: timestamp("created_at").defaultNow(),
  },
  (table) => ({
    cateringLocationIdx: index("catering_location_idx").on(table.cateringLocation),
    subscriptionTierIdx: index("subscription_tier_idx").on(table.subscriptionTier),
  })
);

export const posts = pgTable("posts", {
  id: varchar("id").primaryKey().default(sql`gen_random_uuid()`),
  userId: varchar("user_id").references(() => users.id).notNull(),
  caption: text("caption"),
  imageUrl: text("image_url").notNull(),
  tags: jsonb("tags").$type<string[]>().default(sql`'[]'::jsonb`),
  likesCount: integer("likes_count").default(0),
  commentsCount: integer("comments_count").default(0),
  isRecipe: boolean("is_recipe").default(false),
  createdAt: timestamp("created_at").defaultNow(),
});

export const recipes = pgTable("recipes", {
  id: varchar("id").primaryKey().default(sql`gen_random_uuid()`),
  postId: varchar("post_id").references(() => posts.id),
  title: text("title").notNull(),
  imageUrl: text("image_url"),
  ingredients: jsonb("ingredients").$type<string[]>().notNull(),
  instructions: jsonb("instructions").$type<string[]>().notNull(),
  cookTime: integer("cook_time"),
  servings: integer("servings"),
  difficulty: text("difficulty"),
  nutrition: jsonb("nutrition").$type<Record<string, any>>(),
  calories: integer("calories"),
  protein: decimal("protein", { precision: 5, scale: 2 }),
  carbs: decimal("carbs", { precision: 5, scale: 2 }),
  fat: decimal("fat", { precision: 5, scale: 2 }),
  fiber: decimal("fiber", { precision: 5, scale: 2 }),
});

export const stories = pgTable("stories", {
  id: varchar("id").primaryKey().default(sql`gen_random_uuid()`),
  userId: varchar("user_id").references(() => users.id).notNull(),
  imageUrl: text("image_url").notNull(),
  caption: text("caption"),
  expiresAt: timestamp("expires_at").notNull(),
  createdAt: timestamp("created_at").defaultNow(),
});

export const likes = pgTable("likes", {
  id: varchar("id").primaryKey().default(sql`gen_random_uuid()`),
  userId: varchar("user_id").references(() => users.id).notNull(),
  postId: varchar("post_id").references(() => posts.id).notNull(),
  createdAt: timestamp("created_at").defaultNow(),
});

export const comments = pgTable("comments", {
  id: varchar("id").primaryKey().default(sql`gen_random_uuid()`),
  userId: varchar("user_id").references(() => users.id).notNull(),
  postId: varchar("post_id").references(() => posts.id).notNull(),
  content: text("content").notNull(),
  createdAt: timestamp("created_at").defaultNow(),
});

export const follows = pgTable("follows", {
  id: varchar("id").primaryKey().default(sql`gen_random_uuid()`),
  followerId: varchar("follower_id").references(() => users.id).notNull(),
  followingId: varchar("following_id").references(() => users.id).notNull(),
  createdAt: timestamp("created_at").defaultNow(),
});

/* ===== CATERING ===== */
export const cateringInquiries = pgTable("catering_inquiries", {
  id: varchar("id").primaryKey().default(sql`gen_random_uuid()`),
  customerId: varchar("customer_id").references(() => users.id).notNull(),
  chefId: varchar("chef_id").references(() => users.id).notNull(),
  eventDate: timestamp("event_date").notNull(),
  guestCount: integer("guest_count"),
  eventType: text("event_type"),
  cuisinePreferences: jsonb("cuisine_preferences").$type<string[]>().default(sql`'[]'::jsonb`),
  budget: decimal("budget", { precision: 10, scale: 2 }),
  message: text("message"),
  status: text("status").default("pending"),
  createdAt: timestamp("created_at").defaultNow(),
});

/* ===== MARKETPLACE ===== */
export const products = pgTable(
  "products",
  {
    id: varchar("id").primaryKey().default(sql`gen_random_uuid()`),
    sellerId: varchar("seller_id").references(() => users.id).notNull(),
    name: text("name").notNull(),
    description: text("description"),
    price: decimal("price", { precision: 10, scale: 2 }).notNull(),
    category: text("category").notNull(),
    images: jsonb("images").$type<string[]>().default(sql`'[]'::jsonb`),
    inventory: integer("inventory").default(0),
    shippingEnabled: boolean("shipping_enabled").default(true),
    localPickupEnabled: boolean("local_pickup_enabled").default(false),
    pickupLocation: text("pickup_location"),
    pickupInstructions: text("pickup_instructions"),
    shippingCost: decimal("shipping_cost", { precision: 8, scale: 2 }),
    isExternal: boolean("is_external").default(false),
    externalUrl: text("external_url"),
    salesCount: integer("sales_count").default(0),
    viewsCount: integer("views_count").default(0),
    isActive: boolean("is_active").default(true),
    createdAt: timestamp("created_at").defaultNow(),
  },
  (table) => ({
    categoryIdx: index("products_category_idx").on(table.category),
    sellerIdx: index("products_seller_idx").on(table.sellerId),
    pickupLocationIdx: index("products_pickup_location_idx").on(table.pickupLocation),
  })
);

export const orders = pgTable(
  "orders",
  {
    id: varchar("id").primaryKey().default(sql`gen_random_uuid()`),
    buyerId: varchar("buyer_id").references(() => users.id).notNull(),
    sellerId: varchar("seller_id").references(() => users.id).notNull(),
    productId: varchar("product_id").references(() => products.id).notNull(),
    quantity: integer("quantity").notNull(),
    totalAmount: decimal("total_amount", { precision: 10, scale: 2 }).notNull(),
    platformFee: decimal("platform_fee", { precision: 8, scale: 2 }).notNull(),
    sellerAmount: decimal("seller_amount", { precision: 10, scale: 2 }).notNull(),
    shippingAddress: jsonb("shipping_address").$type<{
      street: string;
      city: string;
      state: string;
      zipCode: string;
      country: string;
    }>(),
    fulfillmentMethod: text("fulfillment_method").notNull(),
    status: text("status").default("pending"),
    trackingNumber: text("tracking_number"),
    createdAt: timestamp("created_at").defaultNow(),
  },
  (table) => ({
    buyerIdx: index("orders_buyer_idx").on(table.buyerId),
    sellerIdx: index("orders_seller_idx").on(table.sellerId),
    statusIdx: index("orders_status_idx").on(table.status),
  })
);

/* ===== SUBSCRIPTION ===== */
export const subscriptionHistory = pgTable("subscription_history", {
  id: varchar("id").primaryKey().default(sql`gen_random_uuid()`),
  userId: varchar("user_id").references(() => users.id).notNull(),
  tier: text("tier").notNull(),
  amount: decimal("amount", { precision: 8, scale: 2 }).notNull(),
  startDate: timestamp("start_date").notNull(),
  endDate: timestamp("end_date").notNull(),
  status: text("status").notNull(),
  paymentMethod: text("payment_method"),
  createdAt: timestamp("created_at").defaultNow(),
});

/* ===== MEAL PLANNING ===== */
export const mealPlans = pgTable("meal_plans", {
  id: varchar("id").primaryKey().default(sql`gen_random_uuid()`),
  userId: varchar("user_id").references(() => users.id).notNull(),
  name: text("name").notNull(),
  startDate: timestamp("start_date").notNull(),
  endDate: timestamp("end_date").notNull(),
  isTemplate: boolean("is_template").default(false),
  createdAt: timestamp("created_at").defaultNow(),
});

export const mealPlanEntries = pgTable("meal_plan_entries", {
  id: varchar("id").primaryKey().default(sql`gen_random_uuid()`),
  mealPlanId: varchar("meal_plan_id").references(() => mealPlans.id).notNull(),
  recipeId: varchar("recipe_id").references(() => recipes.id),
  date: timestamp("date").notNull(),
  mealType: text("meal_type").notNull(),
  servings: integer("servings").default(1),
  customName: text("custom_name"),
  customCalories: integer("custom_calories"),
});

/* ===== PANTRY ===== */
export const pantryItems = pgTable(
  "pantry_items",
  {
    id: varchar("id").primaryKey().default(sql`gen_random_uuid()`),
    userId: varchar("user_id").references(() => users.id).notNull(),
    name: text("name").notNull(),
    category: text("category"),
    quantity: decimal("quantity", { precision: 8, scale: 2 }),
    unit: text("unit"),
    expirationDate: timestamp("expiration_date"),
    purchaseDate: timestamp("purchase_date"),
    notes: text("notes"),
    createdAt: timestamp("created_at").defaultNow(),
  },
  (table) => ({
    userIdx: index("pantry_user_idx").on(table.userId),
    expirationIdx: index("pantry_expiration_idx").on(table.expirationDate),
  })
);

/* ===== NUTRITION LOGS ===== */
export const nutritionLogs = pgTable(
  "nutrition_logs",
  {
    id: varchar("id").primaryKey().default(sql`gen_random_uuid()`),
    userId: varchar("user_id").references(() => users.id).notNull(),
    date: timestamp("date").notNull(),
    mealType: text("meal_type").notNull(),
    recipeId: varchar("recipe_id").references(() => recipes.id),
    customFoodName: text("custom_food_name"),
    servings: decimal("servings", { precision: 5, scale: 2 }).default("1"),
    calories: integer("calories").notNull(),
    protein: decimal("protein", { precision: 5, scale: 2 }),
    carbs: decimal("carbs", { precision: 5, scale: 2 }),
    fat: decimal("fat", { precision: 5, scale: 2 }),
    fiber: decimal("fiber", { precision: 5, scale: 2 }),
    sodium: decimal("sodium", { precision: 8, scale: 2 }),
    sugar: decimal("sugar", { precision: 5, scale: 2 }),
    imageUrl: text("image_url"),
    recognitionConfidence: decimal("recognition_confidence", { precision: 3, scale: 2 }),
    createdAt: timestamp("created_at").defaultNow(),
  },
  (table) => ({
    userDateIdx: index("nutrition_user_date_idx").on(table.userId, table.date),
  })
);

/* ===== ALLERGEN MANAGEMENT ===== */
export const familyMembers = pgTable(
  "family_members",
  {
    id: varchar("id").primaryKey().default(sql`gen_random_uuid()`),
    userId: varchar("user_id").references(() => users.id).notNull(),
    name: text("name").notNull(),
    relationship: text("relationship"),
    dateOfBirth: timestamp("date_of_birth"),
    species: text("species").default("human"),
    notes: text("notes"),
    createdAt: timestamp("created_at").defaultNow(),
  },
  (table) => ({
    userIdx: index("family_members_user_idx").on(table.userId),
  })
);

export const allergenProfiles = pgTable(
  "allergen_profiles",
  {
    id: varchar("id").primaryKey().default(sql`gen_random_uuid()`),
    familyMemberId: varchar("family_member_id").references(() => familyMembers.id, { onDelete: "cascade" }).notNull(),
    allergen: text("allergen").notNull(),
    severity: text("severity").notNull(),
    diagnosedBy: text("diagnosed_by"),
    diagnosedDate: timestamp("diagnosed_date"),
    notes: text("notes"),
    createdAt: timestamp("created_at").defaultNow(),
  },
  (table) => ({
    familyMemberIdx: index("allergen_profiles_family_member_idx").on(table.familyMemberId),
    allergenIdx: index("allergen_profiles_allergen_idx").on(table.allergen),
  })
);

export const recipeAllergens = pgTable(
  "recipe_allergens",
  {
    id: varchar("id").primaryKey().default(sql`gen_random_uuid()`),
    recipeId: varchar("recipe_id").references(() => recipes.id, { onDelete: "cascade" }).notNull(),
    allergens: jsonb("allergens").$type<string[]>().default(sql`'[]'::jsonb`).notNull(),
    createdAt: timestamp("created_at").defaultNow(),
  },
  (table) => ({
    recipeIdx: index("recipe_allergens_recipe_idx").on(table.recipeId),
  })
);

export const userSubstitutionPreferences = pgTable(
  "user_substitution_preferences",
  {
    id: varchar("id").primaryKey().default(sql`gen_random_uuid()`),
    userId: varchar("user_id").references(() => users.id).notNull(),
    originalIngredient: text("original_ingredient").notNull(),
    substitutes: jsonb("substitutes").$type<string[]>().default(sql`'[]'::jsonb`).notNull(),
    reason: text("reason"),
    createdAt: timestamp("created_at").defaultNow(),
  },
  (table) => ({
    userIdx: index("user_sub_prefs_user_idx").on(table.userId),
    ingredientIdx: index("user_sub_prefs_ingredient_idx").on(table.originalIngredient),
  })
);

export const productAllergens = pgTable(
  "product_allergens",
  {
    id: varchar("id").primaryKey().default(sql`gen_random_uuid()`),
    barcode: text("barcode").notNull().unique(),
    productName: text("product_name").notNull(),
    allergens: jsonb("allergens").$type<string[]>().default(sql`'[]'::jsonb`).notNull(),
    mayContain: jsonb("may_contain").$type<string[]>().default(sql`'[]'::jsonb`).notNull(),
    createdAt: timestamp("created_at").defaultNow(),
  },
  (table) => ({
    barcodeIdx: index("product_allergens_barcode_idx").on(table.barcode),
  })
);

/* ===== CLUBS & COMMUNITIES ===== */
export const clubs = pgTable(
  "clubs",
  {
    id: varchar("id").primaryKey().default(sql`gen_random_uuid()`),
    creatorId: varchar("creator_id").references(() => users.id).notNull(),
    name: text("name").notNull(),
    description: text("description"),
    category: text("category").default("general"),
    rules: text("rules"),
    coverImage: text("cover_image"),
    isPublic: boolean("is_public").default(true),
    createdAt: timestamp("created_at").defaultNow(),
  },
  (table) => ({
    creatorIdx: index("clubs_creator_idx").on(table.creatorId),
    categoryIdx: index("clubs_category_idx").on(table.category),
  })
);

export const clubMemberships = pgTable(
  "club_memberships",
  {
    id: varchar("id").primaryKey().default(sql`gen_random_uuid()`),
    clubId: varchar("club_id").references(() => clubs.id, { onDelete: "cascade" }).notNull(),
    userId: varchar("user_id").references(() => users.id).notNull(),
    role: text("role").default("member"),
    joinedAt: timestamp("joined_at").defaultNow(),
  },
  (table) => ({
    clubUserIdx: index("club_memberships_club_user_idx").on(table.clubId, table.userId),
  })
);

export const clubPosts = pgTable(
  "club_posts",
  {
    id: varchar("id").primaryKey().default(sql`gen_random_uuid()`),
    clubId: varchar("club_id").references(() => clubs.id, { onDelete: "cascade" }).notNull(),
    userId: varchar("user_id").references(() => users.id).notNull(),
    content: text("content").notNull(),
    imageUrl: text("image_url"),
    likesCount: integer("likes_count").default(0),
    commentsCount: integer("comments_count").default(0),
    createdAt: timestamp("created_at").defaultNow(),
  },
  (table) => ({
    clubIdx: index("club_posts_club_idx").on(table.clubId),
    userIdx: index("club_posts_user_idx").on(table.userId),
  })
);

export const challenges = pgTable(
  "challenges",
  {
    id: varchar("id").primaryKey().default(sql`gen_random_uuid()`),
    clubId: varchar("club_id").references(() => clubs.id, { onDelete: "cascade" }),
    name: text("name").notNull(),
    description: text("description"),
    goal: text("goal").notNull(),
    startDate: timestamp("start_date").notNull(),
    endDate: timestamp("end_date").notNull(),
    createdAt: timestamp("created_at").defaultNow(),
  },
  (table) => ({
    clubIdx: index("challenges_club_idx").on(table.clubId),
  })
);

export const challengeProgress = pgTable(
  "challenge_progress",
  {
    id: varchar("id").primaryKey().default(sql`gen_random_uuid()`),
    challengeId: varchar("challenge_id").references(() => challenges.id, { onDelete: "cascade" }).notNull(),
    userId: varchar("user_id").references(() => users.id).notNull(),
    progress: integer("progress").default(0),
    completed: boolean("completed").default(false),
    completedAt: timestamp("completed_at"),
    createdAt: timestamp("created_at").defaultNow(),
  },
  (table) => ({
    challengeUserIdx: index("challenge_progress_challenge_user_idx").on(table.challengeId, table.userId),
  })
);

export const badges = pgTable(
  "badges",
  {
    id: varchar("id").primaryKey().default(sql`gen_random_uuid()`),
    name: text("name").notNull().unique(),
    description: text("description"),
    icon: text("icon"),
    rarity: text("rarity").default("common"),
    createdAt: timestamp("created_at").defaultNow(),
  }
);

export const userBadges = pgTable(
  "user_badges",
  {
    id: varchar("id").primaryKey().default(sql`gen_random_uuid()`),
    userId: varchar("user_id").references(() => users.id).notNull(),
    badgeId: varchar("badge_id").references(() => badges.id).notNull(),
    earnedAt: timestamp("earned_at").defaultNow(),
  },
  (table) => ({
    userBadgeIdx: index("user_badges_user_badge_idx").on(table.userId, table.badgeId),
  })
);

/* ===== SUBSTITUTIONS ===== */
export const substitutionIngredients = pgTable(
  "substitution_ingredients",
  {
    id: varchar("id").primaryKey().default(sql`gen_random_uuid()`),
    ingredient: varchar("ingredient", { length: 160 }).notNull(),
    aliases: jsonb("aliases").$type<string[]>().default(sql`'[]'::jsonb`).notNull(),
    group: varchar("group", { length: 80 }).default(""),
    pantryArea: varchar("pantry_area", { length: 80 }).default(""),
    notes: text("notes").default(""),
    source: varchar("source", { length: 200 }).default(""),
    createdAt: timestamp("created_at").defaultNow(),
  },
  (t) => ({
    ingredientIdx: index("subs_ing_ingredient_idx").on(t.ingredient),
  })
);

export const substitutions = pgTable(
  "substitutions",
  {
    id: varchar("id").primaryKey().default(sql`gen_random_uuid()`),
    ingredientId: varchar("ingredient_id")
      .notNull()
      .references(() => substitutionIngredients.id, { onDelete: "cascade" }),
    text: text("text").notNull(),
    components: jsonb("components")
      .$type<{ item: string; amount?: number; unit?: string; note?: string }[]>()
      .default(sql`'[]'::jsonb`)
      .notNull(),
    method: jsonb("method")
      .$type<{ action?: string; time_min?: number; time_max?: number; temperature?: string }>()
      .default(sql`'{}'::jsonb`)
      .notNull(),
    ratio: varchar("ratio", { length: 160 }).default(""),
    context: varchar("context", { length: 80 }).default(""),
    dietTags: jsonb("diet_tags").$type<string[]>().default(sql`'[]'::jsonb`).notNull(),
    allergenFlags: jsonb("allergen_flags").$type<string[]>().default(sql`'[]'::jsonb`).notNull(),
    signature: varchar("signature", { length: 256 }).notNull(),
    signatureHash: varchar("signature_hash", { length: 64 }).notNull(),
    variants: jsonb("variants").$type<string[]>().default(sql`'[]'::jsonb`).notNull(),
    provenance: jsonb("provenance").$type<{ source: string; page?: string; url?: string }[]>().default(sql`'[]'::jsonb`).notNull(),
    createdAt: timestamp("created_at").defaultNow(),
  },
  (t) => ({
    uniqPerIngredient: uniqueIndex("uniq_sub_signature_hash").on(t.ingredientId, t.signatureHash),
  })
);

/* ===== CUSTOM DRINKS ===== */
export const customDrinks = pgTable(
  "custom_drinks",
  {
    id: varchar("id").primaryKey().default(sql`gen_random_uuid()`),
    userId: varchar("user_id").references(() => users.id).notNull(),
    name: text("name").notNull(),
    category: text("category").notNull(),
    drinkType: text("drink_type"),

    ingredients: jsonb("ingredients").$type<
      Array<{
        name: string;
        category: string;
        calories: number;
        protein: number;
        carbs: number;
        fiber: number;
        icon: string;
      }>
    >().notNull(),

    calories: integer("calories").notNull(),
    protein: decimal("protein", { precision: 5, scale: 2 }).notNull(),
    carbs: decimal("carbs", { precision: 5, scale: 2 }).notNull(),
    fiber: decimal("fiber", { precision: 5, scale: 2 }).notNull(),
    fat: decimal("fat", { precision: 5, scale: 2 }).notNull(),

    description: text("description"),
    imageUrl: text("image_url"),
    fitnessGoal: text("fitness_goal"),
    difficulty: text("difficulty"),
    prepTime: integer("prep_time"),
    rating: integer("rating").default(5),

    isPublic: boolean("is_public").default(false),
    likesCount: integer("likes_count").default(0),
    savesCount: integer("saves_count").default(0),
    sharesCount: integer("shares_count").default(0),

    createdAt: timestamp("created_at").defaultNow().notNull(),
    updatedAt: timestamp("updated_at").defaultNow().notNull(),
  },
  (table) => ({
    userIdx: index("custom_drinks_user_idx").on(table.userId),
    categoryIdx: index("custom_drinks_category_idx").on(table.category),
    publicIdx: index("custom_drinks_public_idx").on(table.isPublic),
  })
);

export const drinkPhotos = pgTable(
  "drink_photos",
  {
    id: varchar("id").primaryKey().default(sql`gen_random_uuid()`),
    drinkId: varchar("drink_id").references(() => customDrinks.id, { onDelete: "cascade" }).notNull(),
    userId: varchar("user_id").references(() => users.id).notNull(),
    imageUrl: text("image_url").notNull(),
    caption: text("caption"),
    likesCount: integer("likes_count").default(0),
    createdAt: timestamp("created_at").defaultNow().notNull(),
  },
  (table) => ({
    drinkIdx: index("drink_photos_drink_idx").on(table.drinkId),
    userIdx: index("drink_photos_user_idx").on(table.userId),
  })
);

export const drinkLikes = pgTable(
  "drink_likes",
  {
    id: varchar("id").primaryKey().default(sql`gen_random_uuid()`),
    userId: varchar("user_id").references(() => users.id).notNull(),
    drinkId: varchar("drink_id").references(() => customDrinks.id, { onDelete: "cascade" }).notNull(),
    createdAt: timestamp("created_at").defaultNow().notNull(),
  },
  (table) => ({
    userDrinkIdx: uniqueIndex("drink_likes_user_drink_idx").on(table.userId, table.drinkId),
  })
);

export const drinkSaves = pgTable(
  "drink_saves",
  {
    id: varchar("id").primaryKey().default(sql`gen_random_uuid()`),
    userId: varchar("user_id").references(() => users.id).notNull(),
    drinkId: varchar("drink_id").references(() => customDrinks.id, { onDelete: "cascade" }).notNull(),
    createdAt: timestamp("created_at").defaultNow().notNull(),
  },
  (table) => ({
    userDrinkIdx: uniqueIndex("drink_saves_user_drink_idx").on(table.userId, table.drinkId),
  })
);

export const userDrinkStats = pgTable("user_drink_stats", {
  id: varchar("id").primaryKey().default(sql`gen_random_uuid()`),
  userId: varchar("user_id").references(() => users.id).notNull().unique(),
  totalDrinksMade: integer("total_drinks_made").default(0),
  totalPoints: integer("total_points").default(0),
  level: integer("level").default(1),
  currentStreak: integer("current_streak").default(0),
  longestStreak: integer("longest_streak").default(0),
  lastDrinkDate: timestamp("last_drink_date"),
  smoothiesMade: integer("smoothies_made").default(0),
  proteinShakesMade: integer("protein_shakes_made").default(0),
  detoxesMade: integer("detoxes_made").default(0),
  cocktailsMade: integer("cocktails_made").default(0),
  badges: jsonb("badges").$type<string[]>().default(sql`'[]'::jsonb`),
  achievements: jsonb("achievements").$type<
    Array<{
      id: string;
      name: string;
      earnedAt: string;
    }>
  >().default(sql`'[]'::jsonb`),
  updatedAt: timestamp("updated_at").defaultNow().notNull(),
});

/* ===== STORES TABLE ===== */
export const stores = pgTable(
  "stores",
  {
    id: varchar("id").primaryKey().default(sql`gen_random_uuid()`),
    userId: varchar("user_id")
      .references(() => users.id)
      .notNull()
      .unique(),
    handle: text("handle").notNull().unique(),
    name: text("name").notNull(),
    bio: text("bio"),
    theme: jsonb("theme").$type<Record<string, any>>().default(sql`'{}'::jsonb`),
    layout: jsonb("layout").$type<Record<string, any>>(),
    published: boolean("published").default(false),
    createdAt: timestamp("created_at").defaultNow(),
    updatedAt: timestamp("updated_at").defaultNow(),
  },
  (t) => ({
    handleIdx: index("stores_handle_idx").on(t.handle),
    userIdIdx: index("stores_user_id_idx").on(t.userId),
    publishedIdx: index("stores_published_idx").on(t.published),
  })
);

/* ===== ✅ NEW: EMAIL VERIFICATION TOKENS ===== */
export const emailVerificationTokens = pgTable(
  "email_verification_tokens",
  {
    // keep consistent with your string UUID style
    id: varchar("id").primaryKey().default(sql`gen_random_uuid()`),

    // references users.id (varchar UUID)
    userId: varchar("user_id").references(() => users.id).notNull(),

    // SHA-256 hex string (64 chars)
    tokenHash: varchar("token_hash", { length: 64 }).notNull(),

    // email being verified
    email: varchar("email", { length: 255 }).notNull(),

    // 30 minute default expiry
    expiresAt: timestamp("expires_at").notNull().default(sql`now() + interval '30 minutes'`),

    // set once used
    consumedAt: timestamp("consumed_at"),

    createdAt: timestamp("created_at").defaultNow().notNull(),
  },
  (t) => ({
    userIdx: index("evt_user_idx").on(t.userId),
    tokenIdx: index("evt_token_hash_idx").on(t.tokenHash),
  })
);

/* =========================================================================
   ===== INSERT SCHEMAS
   ========================================================================= */
export const insertUserSchema = createInsertSchema(users).omit({
  id: true,
  followersCount: true,
  followingCount: true,
  postsCount: true,
  monthlyRevenue: true,
  createdAt: true,

  // ✅ Don’t require this on insert
  emailVerifiedAt: true,
});

export const insertPostSchema = createInsertSchema(posts).omit({
  id: true,
  likesCount: true,
  commentsCount: true,
  createdAt: true,
});

export const insertRecipeSchema = createInsertSchema(recipes).omit({
  id: true,
});

export const insertStorySchema = createInsertSchema(stories).omit({
  id: true,
  createdAt: true,
});

export const insertLikeSchema = createInsertSchema(likes).omit({
  id: true,
  createdAt: true,
});

export const insertCommentSchema = createInsertSchema(comments).omit({
  id: true,
  createdAt: true,
});

export const insertFollowSchema = createInsertSchema(follows).omit({
  id: true,
  createdAt: true,
});

export const insertCateringInquirySchema = createInsertSchema(cateringInquiries).omit({
  id: true,
  createdAt: true,
});

export const insertProductSchema = createInsertSchema(products).omit({
  id: true,
  salesCount: true,
  viewsCount: true,
  createdAt: true,
});

export const insertOrderSchema = createInsertSchema(orders).omit({
  id: true,
  createdAt: true,
});

export const insertSubscriptionHistorySchema = createInsertSchema(subscriptionHistory).omit({
  id: true,
  createdAt: true,
});

export const insertMealPlanSchema = createInsertSchema(mealPlans).omit({
  id: true,
  createdAt: true,
});

export const insertMealPlanEntrySchema = createInsertSchema(mealPlanEntries).omit({
  id: true,
});

export const insertPantryItemSchema = createInsertSchema(pantryItems).omit({
  id: true,
  createdAt: true,
});

export const insertNutritionLogSchema = createInsertSchema(nutritionLogs).omit({
  id: true,
  createdAt: true,
});

export const insertCustomDrinkSchema = createInsertSchema(customDrinks).omit({
  id: true,
  likesCount: true,
  savesCount: true,
  sharesCount: true,
  createdAt: true,
  updatedAt: true,
});

export const insertDrinkPhotoSchema = createInsertSchema(drinkPhotos).omit({
  id: true,
  likesCount: true,
  createdAt: true,
});

export const insertDrinkLikeSchema = createInsertSchema(drinkLikes).omit({
  id: true,
  createdAt: true,
});

export const insertDrinkSaveSchema = createInsertSchema(drinkSaves).omit({
  id: true,
  createdAt: true,
});

export const insertUserDrinkStatsSchema = createInsertSchema(userDrinkStats).omit({
  id: true,
  updatedAt: true,
});

export const insertStoreSchema = createInsertSchema(stores).omit({
  id: true,
  createdAt: true,
  updatedAt: true,
});

export const insertFamilyMemberSchema = createInsertSchema(familyMembers).omit({
  id: true,
  createdAt: true,
});

export const insertAllergenProfileSchema = createInsertSchema(allergenProfiles).omit({
  id: true,
  createdAt: true,
});

export const insertRecipeAllergenSchema = createInsertSchema(recipeAllergens).omit({
  id: true,
  createdAt: true,
});

export const insertUserSubstitutionPreferenceSchema = createInsertSchema(userSubstitutionPreferences).omit({
  id: true,
  createdAt: true,
});

export const insertProductAllergenSchema = createInsertSchema(productAllergens).omit({
  id: true,
  createdAt: true,
});

export const insertClubSchema = createInsertSchema(clubs).omit({
  id: true,
  createdAt: true,
});

export const insertClubMembershipSchema = createInsertSchema(clubMemberships).omit({
  id: true,
  joinedAt: true,
});

export const insertClubPostSchema = createInsertSchema(clubPosts).omit({
  id: true,
  likesCount: true,
  commentsCount: true,
  createdAt: true,
});

export const insertChallengeSchema = createInsertSchema(challenges).omit({
  id: true,
  createdAt: true,
});

export const insertChallengeProgressSchema = createInsertSchema(challengeProgress).omit({
  id: true,
  createdAt: true,
});

export const insertBadgeSchema = createInsertSchema(badges).omit({
  id: true,
  createdAt: true,
});

export const insertUserBadgeSchema = createInsertSchema(userBadges).omit({
  id: true,
  earnedAt: true,
});

// Phase 1 insert schemas
export const insertNotificationSchema = createInsertSchema(notifications).omit({
  id: true,
  createdAt: true,
});

export const insertDailyQuestSchema = createInsertSchema(dailyQuests).omit({
  id: true,
  createdAt: true,
});

export const insertQuestProgressSchema = createInsertSchema(questProgress).omit({
  id: true,
  createdAt: true,
});

export const insertRecipeRemixSchema = createInsertSchema(recipeRemixes).omit({
  id: true,
  createdAt: true,
});

export const insertAiSuggestionSchema = createInsertSchema(aiSuggestions).omit({
  id: true,
  createdAt: true,
});

/* =========================================================================
   ===== TYPES
   ========================================================================= */
export type User = typeof users.$inferSelect;
export type InsertUser = z.infer<typeof insertUserSchema>;
export type Post = typeof posts.$inferSelect;
export type InsertPost = z.infer<typeof insertPostSchema>;
export type Recipe = typeof recipes.$inferSelect;
export type InsertRecipe = z.infer<typeof insertRecipeSchema>;
export type Story = typeof stories.$inferSelect;
export type InsertStory = z.infer<typeof insertStorySchema>;
export type Like = typeof likes.$inferSelect;
export type InsertLike = z.infer<typeof insertLikeSchema>;
export type Comment = typeof comments.$inferSelect;
export type InsertComment = z.infer<typeof insertCommentSchema>;
export type Follow = typeof follows.$inferSelect;
export type InsertFollow = z.infer<typeof insertFollowSchema>;
export type CateringInquiry = typeof cateringInquiries.$inferSelect;
export type InsertCateringInquiry = z.infer<typeof insertCateringInquirySchema>;
export type Product = typeof products.$inferSelect;
export type InsertProduct = z.infer<typeof insertProductSchema>;
export type Order = typeof orders.$inferSelect;
export type InsertOrder = z.infer<typeof insertOrderSchema>;
export type SubscriptionHistory = typeof subscriptionHistory.$inferSelect;
export type InsertSubscriptionHistory = z.infer<typeof insertSubscriptionHistorySchema>;
export type MealPlan = typeof mealPlans.$inferSelect;
export type InsertMealPlan = z.infer<typeof insertMealPlanSchema>;
export type MealPlanEntry = typeof mealPlanEntries.$inferSelect;
export type InsertMealPlanEntry = z.infer<typeof insertMealPlanEntrySchema>;
export type PantryItem = typeof pantryItems.$inferSelect;
export type InsertPantryItem = z.infer<typeof insertPantryItemSchema>;
export type NutritionLog = typeof nutritionLogs.$inferSelect;
export type InsertNutritionLog = z.infer<typeof insertNutritionLogSchema>;
export type CustomDrink = typeof customDrinks.$inferSelect;
export type InsertCustomDrink = z.infer<typeof insertCustomDrinkSchema>;
export type DrinkPhoto = typeof drinkPhotos.$inferSelect;
export type InsertDrinkPhoto = z.infer<typeof insertDrinkPhotoSchema>;
export type DrinkLike = typeof drinkLikes.$inferSelect;
export type InsertDrinkLike = z.infer<typeof insertDrinkLikeSchema>;
export type DrinkSave = typeof drinkSaves.$inferSelect;
export type InsertDrinkSave = z.infer<typeof insertDrinkSaveSchema>;
export type UserDrinkStats = typeof userDrinkStats.$inferSelect;
export type InsertUserDrinkStats = z.infer<typeof insertUserDrinkStatsSchema>;
export type Store = typeof stores.$inferSelect;
export type InsertStore = z.infer<typeof insertStoreSchema>;
export type FamilyMember = typeof familyMembers.$inferSelect;
export type InsertFamilyMember = z.infer<typeof insertFamilyMemberSchema>;
export type AllergenProfile = typeof allergenProfiles.$inferSelect;
export type InsertAllergenProfile = z.infer<typeof insertAllergenProfileSchema>;
export type RecipeAllergen = typeof recipeAllergens.$inferSelect;
export type InsertRecipeAllergen = z.infer<typeof insertRecipeAllergenSchema>;
export type UserSubstitutionPreference = typeof userSubstitutionPreferences.$inferSelect;
export type InsertUserSubstitutionPreference = z.infer<typeof insertUserSubstitutionPreferenceSchema>;
export type ProductAllergen = typeof productAllergens.$inferSelect;
export type InsertProductAllergen = z.infer<typeof insertProductAllergenSchema>;
export type Club = typeof clubs.$inferSelect;
export type InsertClub = z.infer<typeof insertClubSchema>;
export type ClubMembership = typeof clubMemberships.$inferSelect;
export type InsertClubMembership = z.infer<typeof insertClubMembershipSchema>;
export type ClubPost = typeof clubPosts.$inferSelect;
export type InsertClubPost = z.infer<typeof insertClubPostSchema>;
export type Challenge = typeof challenges.$inferSelect;
export type InsertChallenge = z.infer<typeof insertChallengeSchema>;
export type ChallengeProgress = typeof challengeProgress.$inferSelect;
export type InsertChallengeProgress = z.infer<typeof insertChallengeProgressSchema>;
export type Badge = typeof badges.$inferSelect;
export type InsertBadge = z.infer<typeof insertBadgeSchema>;
export type UserBadge = typeof userBadges.$inferSelect;
export type InsertUserBadge = z.infer<typeof insertUserBadgeSchema>;

/* ===== NEW TYPE ===== */
export type EmailVerificationToken = typeof emailVerificationTokens.$inferSelect;

/* =========================================================================
   ===== Extended types
   ========================================================================= */
export type PostWithUser = Post & { user: User; recipe?: Recipe; isLiked?: boolean; isSaved?: boolean };
export type StoryWithUser = Story & { user: User };
export type CommentWithUser = Comment & { user: User };
export type ProductWithSeller = Product & { seller: User };
export type OrderWithDetails = Order & { product: Product; seller: User; buyer: User };
export type MealPlanWithEntries = MealPlan & { entries: (MealPlanEntry & { recipe?: Recipe })[] };
export type ChefWithCatering = User & { availableForCatering: boolean; distance?: number };
export type SubstitutionIngredient = typeof substitutionIngredients.$inferSelect;
export type Substitution = typeof substitutions.$inferSelect;
export type CustomDrinkWithUser = CustomDrink & {
  user: User;
  isLiked?: boolean;
  isSaved?: boolean;
  photos?: DrinkPhoto[];
<<<<<<< HEAD
};

/* ===== NEW EXTENDED TYPES ===== */
export type PantryItemWithDetails = PantryItemEnhanced & {
  barcodeData?: BarcodeLookup;
  reminders?: ExpiryReminder[];
};

export type HouseholdWithMembers = Household & {
  owner: User;
  members: (HouseholdMember & { user: User })[];
};

export type FamilyMemberWithAllergens = FamilyMember & {
  allergens: AllergenProfile[];
};

export type RecipeWithAllergens = Recipe & {
  allergens: RecipeAllergen[];
  isSafeFor?: { familyMemberId: string; memberName: string }[];
};

export type RecipeWithMatch = Recipe & {
  matchScore?: number;
  matchingIngredients?: string[];
  missingIngredients?: string[];
};

export type MealPlanBlueprintWithCreator = MealPlanBlueprint & {
  creator: User;
  currentVersionData?: BlueprintVersion;
  hasPurchased?: boolean;
};

export type MealPlanPurchaseWithDetails = MealPlanPurchase & {
  blueprint: MealPlanBlueprint;
  version: BlueprintVersion;
  buyer: User;
};

export type MealPlanReviewWithUser = MealPlanReview & {
  user: User;
};

export type ClubWithDetails = Club & {
  owner: User;
  isMember?: boolean;
  membershipStatus?: string;
};

export type ClubPostWithUser = ClubPost & {
  user: User;
  recipe?: Recipe;
  isLiked?: boolean;
};

export type ChallengeWithProgress = Challenge & {
  creator: User;
  userProgress?: ChallengeProgress;
  isJoined?: boolean;
};

export type ChallengeProgressWithDetails = ChallengeProgress & {
  challenge: Challenge;
  user: User;
};

export type BadgeWithEarnedInfo = Badge & {
  earnedAt?: string;
  source?: string;
};

/* =========================================================================
   ===== PHASE 1: DAILY ADDICTION FEATURES
   ========================================================================= */

// Notifications - Real-time user notifications
export const notifications = pgTable(
  "notifications",
  {
    id: varchar("id").primaryKey().default(sql`gen_random_uuid()`),
    userId: varchar("user_id").references(() => users.id, { onDelete: "cascade" }).notNull(),
    type: text("type").notNull(), // follow, like, comment, badge_earned, quest_completed, friend_activity, suggestion
    title: text("title").notNull(),
    message: text("message").notNull(),
    imageUrl: text("image_url"),
    linkUrl: text("link_url"),
    metadata: jsonb("metadata").$type<Record<string, any>>().default(sql`'{}'::jsonb`),
    read: boolean("read").default(false),
    readAt: timestamp("read_at"),
    priority: text("priority").default("normal"), // low, normal, high, urgent
    createdAt: timestamp("created_at").defaultNow(),
  },
  (table) => ({
    userIdx: index("notifications_user_idx").on(table.userId),
    readIdx: index("notifications_read_idx").on(table.read),
    typeIdx: index("notifications_type_idx").on(table.type),
    createdIdx: index("notifications_created_idx").on(table.createdAt),
  })
);

// Daily Quests - Quick daily missions for engagement
export const dailyQuests = pgTable(
  "daily_quests",
  {
    id: varchar("id").primaryKey().default(sql`gen_random_uuid()`),
    slug: text("slug").notNull().unique(),
    title: text("title").notNull(),
    description: text("description").notNull(),
    questType: text("quest_type").notNull(), // make_drink, try_category, use_ingredient, social_action, streak_milestone
    category: text("category"), // drinks category if applicable
    targetValue: integer("target_value").default(1), // how many to complete
    xpReward: integer("xp_reward").default(50),
    badgeReward: varchar("badge_reward").references(() => badges.id),
    difficulty: text("difficulty").default("easy"), // easy, medium, hard
    isActive: boolean("is_active").default(true),
    recurringPattern: text("recurring_pattern"), // daily, weekly, weekend_only, weekday_only
    metadata: jsonb("metadata").$type<{
      ingredient?: string;
      drinkCategory?: string;
      weatherCondition?: string;
      timeOfDay?: string;
      requiredAction?: string;
    }>().default(sql`'{}'::jsonb`),
    createdAt: timestamp("created_at").defaultNow(),
  },
  (table) => ({
    slugIdx: uniqueIndex("daily_quest_slug_idx").on(table.slug),
    activeIdx: index("daily_quest_active_idx").on(table.isActive),
    typeIdx: index("daily_quest_type_idx").on(table.questType),
  })
);

// Quest Progress - Track user daily quest completion
export const questProgress = pgTable(
  "quest_progress",
  {
    id: varchar("id").primaryKey().default(sql`gen_random_uuid()`),
    userId: varchar("user_id").references(() => users.id, { onDelete: "cascade" }).notNull(),
    questId: varchar("quest_id").references(() => dailyQuests.id, { onDelete: "cascade" }).notNull(),
    date: timestamp("date").notNull(), // which day this quest was active for user
    currentProgress: integer("current_progress").default(0),
    targetProgress: integer("target_progress").notNull(),
    status: text("status").default("active"), // active, completed, expired
    completedAt: timestamp("completed_at"),
    xpEarned: integer("xp_earned").default(0),
    createdAt: timestamp("created_at").defaultNow(),
  },
  (table) => ({
    userDateIdx: index("quest_progress_user_date_idx").on(table.userId, table.date),
    questUserIdx: index("quest_progress_quest_user_idx").on(table.questId, table.userId),
    statusIdx: index("quest_progress_status_idx").on(table.status),
  })
);

// Recipe Remixes - Track recipe forks and variations
export const recipeRemixes = pgTable(
  "recipe_remixes",
  {
    id: varchar("id").primaryKey().default(sql`gen_random_uuid()`),
    originalRecipeId: varchar("original_recipe_id").references(() => recipes.id).notNull(),
    remixedRecipeId: varchar("remixed_recipe_id").references(() => recipes.id).notNull(),
    userId: varchar("user_id").references(() => users.id, { onDelete: "cascade" }).notNull(),
    remixType: text("remix_type").default("variation"), // variation, dietary_conversion, portion_adjustment, ingredient_swap
    changes: jsonb("changes").$type<{
      addedIngredients?: string[];
      removedIngredients?: string[];
      modifiedIngredients?: Array<{ original: string; new: string; reason?: string }>;
      nutritionChanges?: Record<string, number>;
      prepTimeChange?: number;
      difficultyChange?: string;
      notes?: string;
    }>().default(sql`'{}'::jsonb`),
    likesCount: integer("likes_count").default(0),
    savesCount: integer("saves_count").default(0),
    remixCount: integer("remix_count").default(0), // how many times this remix was remixed
    isPublic: boolean("is_public").default(true),
    createdAt: timestamp("created_at").defaultNow(),
  },
  (table) => ({
    originalIdx: index("recipe_remix_original_idx").on(table.originalRecipeId),
    remixedIdx: index("recipe_remix_remixed_idx").on(table.remixedRecipeId),
    userIdx: index("recipe_remix_user_idx").on(table.userId),
    publicIdx: index("recipe_remix_public_idx").on(table.isPublic),
  })
);

// AI Suggestions - Smart daily personalized suggestions
export const aiSuggestions = pgTable(
  "ai_suggestions",
  {
    id: varchar("id").primaryKey().default(sql`gen_random_uuid()`),
    userId: varchar("user_id").references(() => users.id, { onDelete: "cascade" }).notNull(),
    date: timestamp("date").notNull(),
    suggestionType: text("suggestion_type").notNull(), // morning_drink, post_workout, nutrition_gap, weather_based, mood_based
    recipeId: varchar("recipe_id").references(() => recipes.id),
    customDrinkId: varchar("custom_drink_id").references(() => customDrinks.id),
    title: text("title").notNull(),
    reason: text("reason").notNull(), // why this suggestion was made
    confidence: decimal("confidence", { precision: 3, scale: 2 }), // 0.00-1.00
    metadata: jsonb("metadata").$type<{
      weather?: { temp: number; condition: string; };
      nutritionGap?: { nutrient: string; current: number; target: number; };
      mood?: string;
      timeOfDay?: string;
      recentActivity?: string;
    }>().default(sql`'{}'::jsonb`),
    viewed: boolean("viewed").default(false),
    viewedAt: timestamp("viewed_at"),
    accepted: boolean("accepted").default(false), // did user make this drink?
    acceptedAt: timestamp("accepted_at"),
    dismissed: boolean("dismissed").default(false),
    dismissedAt: timestamp("dismissed_at"),
    createdAt: timestamp("created_at").defaultNow(),
  },
  (table) => ({
    userDateIdx: index("ai_suggestions_user_date_idx").on(table.userId, table.date),
    typeIdx: index("ai_suggestions_type_idx").on(table.suggestionType),
    viewedIdx: index("ai_suggestions_viewed_idx").on(table.viewed),
  })
);

/* =========================================================================
   ===== PHASE 1 TYPES
   ========================================================================= */
export type Notification = typeof notifications.$inferSelect;
export type DailyQuest = typeof dailyQuests.$inferSelect;
export type QuestProgress = typeof questProgress.$inferSelect;
export type RecipeRemix = typeof recipeRemixes.$inferSelect;
export type AiSuggestion = typeof aiSuggestions.$inferSelect;

export type NotificationWithDetails = Notification & {
  relatedUser?: User;
  relatedRecipe?: Recipe;
};

export type QuestProgressWithQuest = QuestProgress & {
  quest: DailyQuest;
};

export type RecipeRemixWithDetails = RecipeRemix & {
  originalRecipe: Recipe;
  remixedRecipe: Recipe;
  user: User;
  isLiked?: boolean;
  isSaved?: boolean;
};

export type AiSuggestionWithRecipe = AiSuggestion & {
  recipe?: Recipe;
  customDrink?: CustomDrink;
=======
>>>>>>> 308204e6
};<|MERGE_RESOLUTION|>--- conflicted
+++ resolved
@@ -994,7 +994,6 @@
   isLiked?: boolean;
   isSaved?: boolean;
   photos?: DrinkPhoto[];
-<<<<<<< HEAD
 };
 
 /* ===== NEW EXTENDED TYPES ===== */
@@ -1246,6 +1245,4 @@
 export type AiSuggestionWithRecipe = AiSuggestion & {
   recipe?: Recipe;
   customDrink?: CustomDrink;
-=======
->>>>>>> 308204e6
 };